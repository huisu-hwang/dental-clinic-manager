# Claude Code 개발 방법론

## 🎯 핵심 원칙 (MUST)

### 1. 기존 기능 보호 원칙 (최우선)
- ✅ 최소 침습: 정상 작동하는 기존 기능 최소한으로만 변경
- ✅ 영향 범위 분석: 코드 수정 전 반드시 의존성 파악
- ✅ 하위 호환성: 기존 API/데이터 구조 유지
- ❌ 공통 함수 동작 변경 금지
- ❌ 타입 인터페이스 필드 제거 금지

### 2. 세션 관리 원칙
**새 작업 시작 시 반드시 `/compact` 실행**
- 컨텍스트 압축 및 토큰 최적화
- 대화 히스토리 정리

### 3. Context7 MCP 필수 사용
**모든 라이브러리/DB 작업 시 공식 문서 확인 필수**

| 상황 | Context7 사용 |
|------|---------------|
| 새 라이브러리 도입 | 필수 |
| 데이터베이스 쿼리 | 필수 |
| 에러 해결 | 필수 |
| 타입 오류 | 필수 |

**사용법:**
```javascript
// 1. 라이브러리 ID 검색
mcp__context7__resolve-library-id({ libraryName: "supabase" })

// 2. 문서 조회
mcp__context7__get-library-docs({
  context7CompatibleLibraryID: "/supabase/supabase",
  topic: "authentication"
})
```

**주요 라이브러리:**
- Next.js: `/vercel/next.js`
- Supabase: `/supabase/supabase`
- PostgreSQL: `/postgres/postgres`
- TypeScript: `/microsoft/TypeScript`

### 4. 근본 원인 해결 (Root Cause Analysis)
**5 Whys 기법으로 근본 원인 파악 후 해결**

- ✅ 근본 원인 제거 → 재발 방지
- ❌ 임시 방편 → Technical Debt 증가

### 5. Chrome DevTools MCP (버그 수정 필수)
**버그 수정 시 Chrome DevTools로 재현 및 검증 필수**

- ✅ 수정 전: 콘솔 로그로 오류 재현
- ✅ 수정 후: 동일 시나리오로 검증
- ❌ 추측으로 수정 금지

### 6. 코드 리뷰 필수 (Git Commit 전)
**모든 커밋 전에 자신이 작성한 코드를 리뷰**

- ✅ 커밋 전: 변경된 모든 파일 리뷰
<<<<<<< HEAD
- ✅ 체크리스트: 보안, 성능, 가독성, 테스트
=======
- ✅ 체크리스트: 보안, 성능, 가독성, 테스트, 호환성
>>>>>>> 6e4d4206
- ✅ 문제 발견 시: 즉시 수정 후 재리뷰
- ❌ 리뷰 없이 커밋 금지

---

## 📋 개발 프로세스

### 일반 기능 개발
1. `/compact` 실행
2. Context7로 관련 문서 조회
3. Sequential Thinking (문제 분석)
4. 계획 수립 (TodoWrite)
5. TDD (테스트 주도 개발)
6. **코드 리뷰 (Self-Review)**
7. Git commit & push

### 버그 수정
1. `/compact` 실행
2. **Chrome DevTools로 오류 재현 및 로그 확인**
3. **Context7로 공식 문서 확인** (DB/라이브러리 문제 시)
4. **5 Whys로 근본 원인 분석**
5. Sequential Thinking (해결 방안 설계)
6. 코드 수정
7. **Chrome DevTools로 수정 검증**
8. **코드 리뷰 (Self-Review)**
9. Git commit & push

### Subagent 활용

| 작업 유형 | Subagent |
|----------|----------|
| 버그 수정 | `/bug-fix` |
| 새 기능 개발 | `/feature-dev` |
| DB 스키마 | `/db-schema` |
| 보안 이슈 | `/security-check` |
| UI 개선 | `/ui-enhance` |
| 성능 최적화 | `/performance` |

---

## ✅ 체크리스트

### 구현 전
- [ ] `/compact` 실행 (새 작업 시)
- [ ] Context7로 관련 문서 확인
- [ ] Sequential Thinking 완료
- [ ] TodoWrite 작성

### 구현 중
- [ ] 테스트 먼저 작성 (TDD)
- [ ] Todo 항목 상태 업데이트
- [ ] 에러 처리 및 로깅 추가

### 구현 후
- [ ] 모든 테스트 통과
- [ ] **코드 리뷰 (Self-Review) 완료 (필수)**
- [ ] **리뷰 체크리스트 모두 통과 (필수)**
- [ ] **WORK_LOG.md 업데이트 (필수)**
- [ ] **Git commit & push (필수)**

---

## ❌ 금지 사항

1. **임시 방편으로 문제 해결 (절대 금지)**
   - ❌ 증상만 가리기 → ✅ 근본 원인 해결

2. **Sequential Thinking 없이 구현**
   - ❌ 바로 코딩 → ✅ 사고 과정 필수

3. **테스트 없이 구현**
   - ❌ 나중에 테스트 → ✅ TDD (RED-GREEN-REFACTOR)

4. **버그 수정 시 Chrome DevTools 생략 (절대 금지)**
   - ❌ 추측으로 수정 → ✅ 콘솔 로그 확인 필수

5. **DB/라이브러리 문제 시 Context7 생략 (절대 금지)**
   - ❌ "아마 이렇게..." → ✅ 공식 문서 확인

6. **Git 푸시 생략 (절대 금지)**
   - ❌ "나중에 푸시" → ✅ 작업 완료 즉시 푸시

7. **WORK_LOG.md 업데이트 생략 (절대 금지)**
   - ❌ "나중에 정리" → ✅ 작업 직후 즉시 기록

8. **코드 리뷰 생략 (절대 금지)**
   - ❌ "간단한 수정이라서..." → ✅ 모든 커밋에 리뷰 필수
   - ❌ "나중에 리뷰" → ✅ 커밋 직전 즉시 리뷰

---

## 🛠️ 도구 사용

### Sequential Thinking
```javascript
mcp__sequential-thinking__sequentialthinking({
  thought: "현재 사고 내용",
  thoughtNumber: 1,
  totalThoughts: 10,
  nextThoughtNeeded: true
})
```

### TodoWrite
```javascript
TodoWrite({
  todos: [
    {
      content: "작업 내용",
      status: "pending" | "in_progress" | "completed",
      activeForm: "진행형 표현"
    }
  ]
})
```

### Git 워크플로우
```bash
# 변경사항 staging
git add [파일들...]

# 커밋 (Co-Authored-By: Claude 포함)
git commit -m "$(cat <<'EOF'
[type]: [제목]

[상세 설명]
- 변경사항 1
- 변경사항 2

🤖 Generated with [Claude Code](https://claude.com/claude-code)

Co-Authored-By: Claude <noreply@anthropic.com>
EOF
)"

# 푸시
git push origin [브랜치명]
```

**커밋 타입:**
- `feat`: 새 기능
- `fix`: 버그 수정
- `refactor`: 리팩토링
- `test`: 테스트
- `docs`: 문서
- `perf`: 성능 개선
- `security`: 보안 강화

### 코드 리뷰 프로세스 (Self-Review)

#### 리뷰 시점
**Git commit 직전 필수**

#### 리뷰 절차

**Step 1: 변경 파일 확인**
```bash
git status
git diff
```

**Step 2: 체크리스트**

**보안 (Security)**
- [ ] 환경 변수 노출 없음
- [ ] SQL Injection 방어
- [ ] XSS 방어
- [ ] 민감 정보 로깅 없음

**성능 (Performance)**
- [ ] 불필요한 리렌더링 없음
- [ ] N+1 쿼리 없음
- [ ] 메모리 누수 없음
- [ ] 무한 루프 위험 없음

**가독성 (Readability)**
- [ ] 명확한 변수/함수명
- [ ] 적절한 주석
- [ ] 일관된 코드 스타일
- [ ] 복잡도 적정 수준

**테스트 (Testing)**
- [ ] 에지 케이스 처리
- [ ] 에러 핸들링
- [ ] 테스트 코드 작성 (가능한 경우)
- [ ] 수동 테스트 완료

**기존 기능 (Compatibility)**
- [ ] 하위 호환성 유지
- [ ] 기존 API 영향 없음
- [ ] 타입 안정성

**Step 3: 문제 발견 시**
```
문제 발견 → 즉시 수정 → Step 1부터 재리뷰
```

**Step 4: 승인 후 커밋**
```bash
# 모든 체크리스트 통과 시에만 커밋
git add [파일들...]
git commit -m "..."
git push origin [브랜치명]
```

### Chrome DevTools MCP
```javascript
// 페이지 이동
mcp__chrome-devtools__navigate_page({ url: 'http://localhost:3000' })

// 콘솔 에러 확인
mcp__chrome-devtools__list_console_messages({ types: ['error'] })

// 네트워크 요청 확인
mcp__chrome-devtools__list_network_requests()
```

### MCP 도구 목록
- **context7**: 라이브러리 공식 문서
- **chrome-devtools**: 브라우저 디버깅
- **sequential-thinking**: 문제 분석
- **gdrive**: Google Drive 파일 접근
- **playwright**: 웹 테스팅 자동화

---

## 🔍 코드 리뷰 프로세스 (Self-Review)

### 리뷰 시점
**Git commit 직전 필수**

### 리뷰 절차

#### Step 1: 변경 파일 확인
```bash
git status
git diff
```

#### Step 2: 체크리스트

**보안 (Security)**
- [ ] 환경 변수 노출 없음
- [ ] SQL Injection 방어
- [ ] XSS 방어
- [ ] 민감 정보 로깅 없음

**성능 (Performance)**
- [ ] 불필요한 리렌더링 없음
- [ ] N+1 쿼리 없음
- [ ] 메모리 누수 없음
- [ ] 무한 루프 위험 없음

**가독성 (Readability)**
- [ ] 명확한 변수/함수명
- [ ] 적절한 주석
- [ ] 일관된 코드 스타일
- [ ] 복잡도 적정 수준

**테스트 (Testing)**
- [ ] 에지 케이스 처리
- [ ] 에러 핸들링
- [ ] 테스트 코드 작성 (가능한 경우)
- [ ] 수동 테스트 완료

**기존 기능 (Compatibility)**
- [ ] 하위 호환성 유지
- [ ] 기존 API 영향 없음
- [ ] 타입 안정성

#### Step 3: 문제 발견 시
```
문제 발견 → 즉시 수정 → Step 1부터 재리뷰
```

#### Step 4: 승인 후 커밋
```bash
# 모든 체크리스트 통과 시에만 커밋
git add [파일들...]
git commit -m "..."
git push origin [브랜치명]
```

### 자동화 도구 (권장)
```bash
# TypeScript 타입 체크
npx tsc --noEmit

# ESLint
npm run lint

# Prettier (코드 포맷팅)
npm run format
```

---

## 📝 작업 문서화

### WORK_LOG.md 포맷
```markdown
## [날짜] [카테고리] [제목]

**키워드:** #키워드1 #키워드2

### 📋 작업 내용
- 변경 사항

### 🐛 문제 (버그 수정 시)
- 문제 설명

### 🔍 근본 원인 (버그 수정 시)
- 5 Whys 분석 결과

### ✅ 해결 방법
- 적용한 방법

### 🧪 테스트 결과
- 검증 결과

### 💡 배운 점
- 참고 사항

---
```

**카테고리:**
- `[버그 수정]`, `[기능 개발]`, `[리팩토링]`
- `[성능 개선]`, `[보안 강화]`, `[UI/UX 개선]`
- `[DB 스키마]`, `[배포/인프라]`, `[문서화]`

---

## 🎨 shadcn/ui 사용 원칙

**점진적 적용 (한 번에 하나씩)**

- ✅ 새 기능 개발 시 우선 적용
- ✅ 버그 수정 시 해당 컴포넌트만 교체
- ❌ 전체 UI 리팩토링 금지

**우선순위:**
1. Button, Input, Select, Dialog (높음)
2. Table, Card, Form (중간)
3. Toast (낮음)

---

## 📊 TDD (Test-Driven Development)

### RED-GREEN-REFACTOR
1. **RED**: 실패하는 테스트 작성
2. **GREEN**: 최소 코드로 테스트 통과
3. **REFACTOR**: 코드 개선

---

## 변경 이력

### 2025-11-20
- 🔍 코드 리뷰 프로세스 추가 (Git Commit 전 필수)
  - 핵심 원칙 6번 추가: 코드 리뷰 필수
  - 개발 프로세스에 Self-Review 단계 추가
  - 상세 리뷰 체크리스트 (보안, 성능, 가독성, 테스트, 호환성)
  - 금지 사항 8번 추가: 리뷰 생략 금지

### 2025-11-14
- 📝 CLAUDE.md 대폭 간소화
  - 1000줄+ → 400줄 이하로 축소
  - 핵심 원칙만 남기고 중복 제거
  - 예시 최소화, 테이블/리스트 형식 활용

### 2025-11-11
- 📚 Context7 MCP 필수 사용 원칙 강화

### 2025-11-08
- 📚 데이터베이스 문제 시 Context7 의무화

### 2025-11-06
- 🔍 근본 원인 해결 원칙 추가
- 🔄 세션 관리 원칙 추가 (/compact)

---

**마지막 업데이트: 2025-11-20**<|MERGE_RESOLUTION|>--- conflicted
+++ resolved
@@ -59,11 +59,7 @@
 **모든 커밋 전에 자신이 작성한 코드를 리뷰**
 
 - ✅ 커밋 전: 변경된 모든 파일 리뷰
-<<<<<<< HEAD
-- ✅ 체크리스트: 보안, 성능, 가독성, 테스트
-=======
 - ✅ 체크리스트: 보안, 성능, 가독성, 테스트, 호환성
->>>>>>> 6e4d4206
 - ✅ 문제 발견 시: 즉시 수정 후 재리뷰
 - ❌ 리뷰 없이 커밋 금지
 
