--- conflicted
+++ resolved
@@ -49,11 +49,7 @@
   Target,
   Truck,
   Zap,
-<<<<<<< HEAD
-  Banknote
-=======
   SlidersHorizontal
->>>>>>> 8233d2ae
 } from 'lucide-react'
 
 interface TabNavigationProps {
