--- conflicted
+++ resolved
@@ -48,8 +48,6 @@
     return tab.requiredPermissions.some(perm => hasPermission(perm))
   })
 
-<<<<<<< HEAD
-=======
   // 현재 선택된 탭이 권한이 없는 탭이면 첫 번째 탭으로 변경
   if (visibleTabs.length > 0 && !visibleTabs.find(tab => tab.id === activeTab)) {
     onTabChange(visibleTabs[0].id)
@@ -63,7 +61,6 @@
     }
   }
 
->>>>>>> 930d5dbf
   return (
     <nav className="flex flex-col space-y-1 w-full">
       {visibleTabs.map(tab => {
