--- conflicted
+++ resolved
@@ -1,10 +1,6 @@
 'use client'
 
-<<<<<<< HEAD
-import { Shield, LogOut, User, Cog, Crown } from 'lucide-react'
-=======
 import { Shield, LogOut, User, Cog, Crown, Menu, X } from 'lucide-react'
->>>>>>> 930d5dbf
 import Link from 'next/link'
 
 import type { UserProfile } from '@/contexts/AuthContext'
@@ -19,9 +15,6 @@
   isMenuOpen?: boolean
 }
 
-<<<<<<< HEAD
-export default function Header({ dbStatus = 'connected', user, onLogout, showManagementLink = true, onProfileClick }: HeaderProps) {
-=======
 export default function Header({
   dbStatus = 'connected',
   user,
@@ -32,7 +25,6 @@
   isMenuOpen = false
 }: HeaderProps) {
 
->>>>>>> 930d5dbf
   const getStatusColor = () => {
     switch (dbStatus) {
       case 'connected': return 'bg-green-500'
@@ -52,20 +44,6 @@
   }
 
   return (
-<<<<<<< HEAD
-    <header className="flex w-full justify-between items-center">
-      {/* 로고 영역 */}
-      <div>
-        <Link href="/dashboard" className="group">
-          <div className="flex items-center space-x-3 cursor-pointer transition-transform duration-200 hover:scale-[1.02]">
-            <div className="w-9 h-9 bg-gradient-to-br from-blue-500 to-blue-600 rounded-lg flex items-center justify-center shadow-md shadow-blue-500/20">
-              <Shield className="w-5 h-5 text-white" />
-            </div>
-            <div>
-              <h1 className="text-lg font-bold text-slate-800 group-hover:text-blue-600 transition-colors">덴탈매니저</h1>
-              {user && (
-                <p className="text-xs text-slate-500 -mt-0.5">
-=======
     <header className="flex justify-between items-center gap-2 w-full">
       {/* 왼쪽: 햄버거 메뉴 + 로고 */}
       <div className="flex items-center gap-2 min-w-0">
@@ -93,7 +71,6 @@
               <h1 className="text-base sm:text-xl font-bold text-slate-800 group-hover:text-blue-600 transition-colors truncate">덴탈매니저</h1>
               {user && (
                 <p className="text-xs text-slate-500 truncate hidden sm:block">
->>>>>>> 930d5dbf
                   {user.clinic?.name || user.clinicName}
                 </p>
               )}
@@ -101,68 +78,6 @@
           </div>
         </Link>
       </div>
-<<<<<<< HEAD
-
-      {/* 우측 메뉴 영역 */}
-      {user && onLogout && (
-        <div className="flex items-center space-x-1">
-          {/* 연결 상태 */}
-          <div className="flex items-center space-x-1.5 px-2.5 py-1.5 text-xs text-slate-500">
-            <div className={`w-1.5 h-1.5 rounded-full ${getStatusColor()} ${dbStatus === 'connecting' ? 'animate-pulse' : ''}`}></div>
-            <span>{getStatusText()}</span>
-          </div>
-
-          <div className="w-px h-5 bg-slate-200 mx-1"></div>
-
-          {/* Master Admin Link */}
-          {user.role === 'master_admin' && (
-            <Link
-              href="/master"
-              className="flex items-center space-x-1.5 px-2.5 py-1.5 text-xs text-purple-600 hover:text-purple-700 hover:bg-purple-50 rounded-md transition-all duration-200"
-              title="마스터 관리"
-            >
-              <Crown className="w-3.5 h-3.5" />
-              <span className="font-medium">마스터</span>
-            </Link>
-          )}
-
-          {/* Management Link */}
-          {showManagementLink && user.role === 'owner' && (
-            <Link
-              href="/management"
-              className="flex items-center space-x-1.5 px-2.5 py-1.5 text-xs text-blue-600 hover:text-blue-700 hover:bg-blue-50 rounded-md transition-all duration-200"
-              title="병원 관리"
-            >
-              <Cog className="w-3.5 h-3.5" />
-              <span className="font-medium">관리</span>
-            </Link>
-          )}
-
-          {/* 사용자 정보 */}
-          <button
-            onClick={onProfileClick || (() => console.log('Profile click - no handler'))}
-            className="flex items-center space-x-1.5 px-2.5 py-1.5 text-xs text-slate-600 hover:text-slate-800 hover:bg-slate-100 rounded-md transition-all duration-200"
-            title="계정 정보"
-          >
-            <div className="w-5 h-5 bg-gradient-to-br from-blue-500 to-blue-600 rounded-full flex items-center justify-center">
-              <User className="w-3 h-3 text-white" />
-            </div>
-            <span className="font-medium">{user.name || user.userId}</span>
-          </button>
-
-          {/* 로그아웃 */}
-          <button
-            type="button"
-            onClick={onLogout}
-            className="flex items-center space-x-1.5 px-2.5 py-1.5 text-xs text-slate-500 hover:text-red-600 hover:bg-red-50 rounded-md transition-all duration-200"
-            title="로그아웃"
-          >
-            <LogOut className="w-3.5 h-3.5" />
-            <span className="font-medium">로그아웃</span>
-          </button>
-        </div>
-      )}
-=======
 
       {/* 오른쪽: 상태 및 버튼들 */}
       <div className="flex items-center gap-1 sm:gap-2 flex-shrink-0">
@@ -228,7 +143,6 @@
           </div>
         )}
       </div>
->>>>>>> 930d5dbf
     </header>
   )
 }