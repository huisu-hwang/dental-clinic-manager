'use client'

import { useState, useEffect, useMemo, useRef } from 'react'
import { XMarkIcon } from '@heroicons/react/24/outline'
import ProtocolStepsEditor from './ProtocolStepsEditor'
import SmartTagInput from './SmartTagInput'
import ProtocolStepViewer from './ProtocolStepViewer'
import { dataService } from '@/lib/dataService'
import { tagSuggestionService } from '@/lib/tagSuggestionService'
import type { ProtocolCategory, ProtocolFormData, ProtocolStep } from '@/types'
import {
  buildDefaultStep,
  hasValidSteps,
  serializeStepsToHtml
} from '@/utils/protocolStepUtils'

interface ProtocolFormProps {
  initialData?: ProtocolFormData & { id?: string }
  onSubmit: (data: ProtocolFormData) => Promise<void>
  onCancel: () => void
  mode: 'create' | 'edit'
}

export default function ProtocolForm({
  initialData,
  onSubmit,
  onCancel,
  mode
}: ProtocolFormProps) {
  const isMountedRef = useRef(true)
  useEffect(() => {
    return () => {
      isMountedRef.current = false
    }
  }, [])

  const resolvedInitialSteps = useMemo(() => {
    if (initialData?.steps && initialData.steps.length > 0) {
      return initialData.steps
    }

    if (initialData?.content) {
      return [
        {
          id: initialData.id ? `legacy-${initialData.id}` : `legacy-${Date.now()}`,
          step_order: 0,
          title: initialData.title || '단계 1',
          content: initialData.content,
          reference_materials: initialData.steps?.[0]?.reference_materials ?? [],
          is_optional: false
        }
      ] satisfies ProtocolStep[]
    }

    return [buildDefaultStep(0)]
  }, [initialData])

  const [formData, setFormData] = useState<ProtocolFormData>({
    title: initialData?.title || '',
    category_id: initialData?.category_id || '',
    content: serializeStepsToHtml(resolvedInitialSteps),
    status: initialData?.status || 'draft',
    tags: initialData?.tags || [],
    change_summary: initialData?.change_summary || '',
    change_type: initialData?.change_type || 'minor',
    steps: resolvedInitialSteps
  })

  const [categories, setCategories] = useState<ProtocolCategory[]>([])
  const [loading, setLoading] = useState(false)
  const [error, setError] = useState('')
  const [clinicId, setClinicId] = useState<string>('')
  useEffect(() => {
    fetchInitialData()
  }, [])

  useEffect(() => {
    if (initialData) {
      const nextSteps =
        initialData.steps && initialData.steps.length > 0
          ? initialData.steps
          : resolvedInitialSteps

      setFormData({
        title: initialData.title || '',
        category_id: initialData.category_id || '',
        content: serializeStepsToHtml(nextSteps),
        status: initialData.status || 'draft',
        tags: initialData.tags || [],
        change_summary: initialData.change_summary || '',
        change_type: initialData.change_type || 'minor',
        steps: nextSteps
      })
    }
  }, [initialData, resolvedInitialSteps])

  const handleStepsChange = (steps: ProtocolStep[]) => {
    const html = serializeStepsToHtml(steps)
    setFormData(prev => ({
      ...prev,
      steps,
      content: html
    }))
  }

  const fetchInitialData = async () => {
    // 카테고리 가져오기
    const result = await dataService.getProtocolCategories()
    if (result.error) {
      if (isMountedRef.current) {
        setError('카테고리를 불러오는데 실패했습니다.')
      }
    } else {
      if (isMountedRef.current) {
        setCategories((result.data as ProtocolCategory[] | undefined) ?? [])
      }
    }

    // 현재 클리닉 ID 가져오기 (세션에서)
    const { data: session } = await dataService.getSession()
    if (session?.clinicId && isMountedRef.current) {
      setClinicId(session.clinicId)
    }
  }

  const handleSubmit = async (e: React.FormEvent) => {
    e.preventDefault()

    if (!formData.title.trim()) {
      setError('프로토콜 제목을 입력하세요.')
      return
    }

    if (!hasValidSteps(formData.steps)) {
      setError('최소 1개 이상의 단계에 제목과 내용을 입력하세요.')
      return
    }

    if (mode === 'edit' && !formData.change_summary?.trim()) {
      setError('변경 사항 요약을 입력하세요.')
      return
    }

    setLoading(true)
    setError('')
    let shouldClose = false

    try {
      // 태그 사용 통계 업데이트
      if (formData.tags.length > 0 && clinicId) {
        await tagSuggestionService.updateTagStatistics(
          clinicId,
          formData.tags,
          formData.category_id
        )
      }

      const stepsHtml = serializeStepsToHtml(formData.steps || [])
      await onSubmit({
        ...formData,
        content: stepsHtml,
        steps: formData.steps
      })
<<<<<<< HEAD

      // 저장 성공 후 폼 닫기
      onCancel()
=======
      shouldClose = mode === 'create'
>>>>>>> 2288ec54
    } catch (err) {
      const errorMessage = err instanceof Error ? err.message : '저장 중 오류가 발생했습니다.'
      if (isMountedRef.current) {
        setError(errorMessage)
      }
      console.error('프로토콜 저장 오류:', err)
    } finally {
      if (isMountedRef.current) {
        setLoading(false)
      }
      if (shouldClose) {
        onCancel()
      }
    }
  }

  return (
    <div className="fixed inset-0 bg-black bg-opacity-50 flex items-center justify-center z-50 p-4 overflow-y-auto">
      <div className="bg-white rounded-lg shadow-xl max-w-4xl w-full my-8">
        <form onSubmit={handleSubmit}>
          {/* Header */}
          <div className="flex items-center justify-between p-6 border-b border-slate-200">
            <h2 className="text-2xl font-bold text-slate-800">
              {mode === 'create' ? '새 프로토콜 작성' : '프로토콜 수정'}
            </h2>
            <button
              type="button"
              onClick={onCancel}
              className="text-slate-400 hover:text-slate-600"
            >
              <XMarkIcon className="h-6 w-6" />
            </button>
          </div>

          {/* Body */}
          <div className="p-6 space-y-6 max-h-[calc(100vh-250px)] overflow-y-auto">
            {error && (
              <div className="bg-red-50 border border-red-200 text-red-600 px-4 py-3 rounded-md text-sm">
                {error}
              </div>
            )}

            {/* Title */}
            <div>
              <label className="block text-sm font-medium text-slate-700 mb-2">
                프로토콜 제목 *
              </label>
              <input
                type="text"
                value={formData.title}
                onChange={(e) => setFormData({ ...formData, title: e.target.value })}
                className="w-full p-3 border border-slate-300 rounded-md focus:ring-blue-500 focus:border-blue-500"
                placeholder="예: 임플란트 식립 프로토콜"
                required
              />
            </div>

            {/* Category and Status */}
            <div className="grid grid-cols-2 gap-4">
              <div>
                <label className="block text-sm font-medium text-slate-700 mb-2">
                  카테고리
                </label>
                <select
                  value={formData.category_id}
                  onChange={(e) => setFormData({ ...formData, category_id: e.target.value })}
                  className="w-full p-3 border border-slate-300 rounded-md focus:ring-blue-500 focus:border-blue-500"
                >
                  <option value="">카테고리 없음</option>
                  {categories.map((category) => (
                    <option key={category.id} value={category.id}>
                      {category.name}
                    </option>
                  ))}
                </select>
              </div>

              <div>
                <label className="block text-sm font-medium text-slate-700 mb-2">
                  상태
                </label>
                <select
                  value={formData.status}
                  onChange={(e) => setFormData({ ...formData, status: e.target.value as any })}
                  className="w-full p-3 border border-slate-300 rounded-md focus:ring-blue-500 focus:border-blue-500"
                >
                  <option value="draft">작성중</option>
                  <option value="active">활성</option>
                  <option value="archived">보관됨</option>
                </select>
              </div>
            </div>

            <div>
              <ProtocolStepsEditor
                steps={formData.steps || []}
                onChange={handleStepsChange}
                disabled={loading}
              />
            </div>

            {formData.steps && formData.steps.length > 0 && (
              <div className="rounded-lg border border-slate-200 bg-slate-50 p-4">
                <h4 className="mb-3 text-sm font-semibold text-slate-700">미리보기</h4>
                <ProtocolStepViewer steps={formData.steps} />
              </div>
            )}

            {/* Smart Tag Input */}
            <div>
              <label className="block text-sm font-medium text-slate-700 mb-2">
                태그
              </label>
              <SmartTagInput
                value={formData.tags}
                onChange={(tags) => setFormData({ ...formData, tags })}
                title={formData.title}
                categoryId={formData.category_id}
                clinicId={clinicId}
                disabled={loading}
              />
            </div>

            {/* Change Summary (for edit mode) */}
            {mode === 'edit' && (
              <>
                <div>
                  <label className="block text-sm font-medium text-slate-700 mb-2">
                    변경 유형 *
                  </label>
                  <select
                    value={formData.change_type}
                    onChange={(e) => setFormData({ ...formData, change_type: e.target.value as any })}
                    className="w-full p-3 border border-slate-300 rounded-md focus:ring-blue-500 focus:border-blue-500"
                  >
                    <option value="minor">소규모 수정 (Minor)</option>
                    <option value="major">대규모 수정 (Major)</option>
                  </select>
                  <p className="text-xs text-slate-500 mt-1">
                    Major: 주요 내용 변경 시 버전 증가 (예: 1.0 → 2.0), Minor: 소규모 수정 시 (예: 1.0 → 1.1)
                  </p>
                </div>

                <div>
                  <label className="block text-sm font-medium text-slate-700 mb-2">
                    변경 사항 요약 *
                  </label>
                  <textarea
                    value={formData.change_summary}
                    onChange={(e) => setFormData({ ...formData, change_summary: e.target.value })}
                    className="w-full p-3 border border-slate-300 rounded-md focus:ring-blue-500 focus:border-blue-500"
                    rows={3}
                    placeholder="이번 수정에서 변경된 내용을 간단히 설명하세요."
                    required
                  />
                </div>
              </>
            )}
          </div>

          {/* Footer */}
          <div className="flex items-center justify-end gap-3 p-6 border-t border-slate-200">
            <button
              type="button"
              onClick={onCancel}
              className="px-4 py-2 text-slate-700 bg-white border border-slate-300 rounded-md hover:bg-slate-50"
              disabled={loading}
            >
              취소
            </button>
            <button
              type="submit"
              className="px-4 py-2 bg-blue-600 text-white rounded-md hover:bg-blue-700 disabled:bg-blue-400"
              disabled={loading}
            >
              {loading ? '저장 중...' : mode === 'create' ? '프로토콜 생성' : '변경 사항 저장'}
            </button>
          </div>
        </form>
      </div>
    </div>
  )
}<|MERGE_RESOLUTION|>--- conflicted
+++ resolved
@@ -161,13 +161,7 @@
         content: stepsHtml,
         steps: formData.steps
       })
-<<<<<<< HEAD
-
-      // 저장 성공 후 폼 닫기
-      onCancel()
-=======
       shouldClose = mode === 'create'
->>>>>>> 2288ec54
     } catch (err) {
       const errorMessage = err instanceof Error ? err.message : '저장 중 오류가 발생했습니다.'
       if (isMountedRef.current) {
