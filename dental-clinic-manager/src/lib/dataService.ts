--- conflicted
+++ resolved
@@ -2885,14 +2885,12 @@
     }
   },
 
-<<<<<<< HEAD
   // daily_reports에서 특이사항 목록 조회 (fallback용)
   async getSpecialNotesFromDailyReports(params?: {
     startDate?: string
     endDate?: string
     limit?: number
   }): Promise<{ success?: boolean; data?: Array<{ date: string; content: string; clinic_id: string }>; error?: string }> {
-=======
   // ========================================
   // 상담 상태 변경 (진행보류 → 진행)
   // ========================================
@@ -2910,7 +2908,6 @@
    * @returns 성공 여부 및 업데이트된 데이터
    */
   async updateConsultStatusToCompleted(consultId: number) {
->>>>>>> 8063ba5d
     const supabase = await ensureConnection()
     if (!supabase) throw new Error('Supabase client not available')
 
@@ -2920,7 +2917,6 @@
         throw new Error('User clinic information not available')
       }
 
-<<<<<<< HEAD
       let query = supabase
         .from('daily_reports')
         .select('date, special_notes, clinic_id')
@@ -2956,7 +2952,6 @@
       return { success: true, data: result }
     } catch (error: unknown) {
       console.error('[DataService] Error fetching special notes from daily_reports:', error)
-=======
       console.log('[updateConsultStatusToCompleted] Starting update for consultId:', consultId)
 
       // 1. 원래 상담 기록 조회
@@ -3096,7 +3091,6 @@
       }
     } catch (error: unknown) {
       console.error('[updateConsultStatusToCompleted] Error:', error)
->>>>>>> 8063ba5d
       return { error: error instanceof Error ? error.message : 'Unknown error occurred' }
     }
   }
