// ============================================
// 출퇴근 관리 서비스
// Attendance Management Service
// ============================================

import { createClient } from './supabase/client'
import { getBranches } from './branchService'
import type {
  AttendanceQRCode,
  QRCodeGenerateInput,
  QRCodeValidationRequest,
  QRCodeValidationResult,
  CheckInRequest,
  CheckOutRequest,
  AttendanceCheckResponse,
  AttendanceRecord,
  AttendanceFilter,
  AttendanceRecordsResponse,
  AttendanceStatistics,
  TeamAttendanceStatus,
  AttendanceEditRequest,
  AttendanceStatus,
} from '@/types/attendance'
import type { ClinicBranch } from '@/types/branch'

/**
 * QR 코드 생성 함수
 * 병원별로 일일 QR 코드를 생성합니다.
 */
export async function generateDailyQRCode(
  input: QRCodeGenerateInput
): Promise<{ success: boolean; qrCode?: AttendanceQRCode; error?: string }> {
  const supabase = createClient()
  if (!supabase) {
    return { success: false, error: 'Database connection not available' }
  }

  try {
    const { clinic_id, branch_id, latitude, longitude, radius_meters = 100 } = input

    // 오늘 날짜
    const today = new Date().toISOString().split('T')[0]

    // 이미 오늘 생성된 QR 코드가 있는지 확인
    let existingQRQuery = supabase
      .from('attendance_qr_codes')
      .select('*')
      .eq('clinic_id', clinic_id)
      .eq('valid_date', today)
      .eq('is_active', true)

    // branch_id 조건 추가 (하위 호환성 유지)
    if (branch_id) {
      existingQRQuery = existingQRQuery.eq('branch_id', branch_id)
    } else {
      existingQRQuery = existingQRQuery.is('branch_id', null)
    }

    const { data: existingQR, error: checkError } = await existingQRQuery.single()

    if (existingQR) {
      // 이미 존재하면 반환
      return { success: true, qrCode: existingQR as AttendanceQRCode }
    }

    // 새 QR 코드 생성 (URL 기반 - 핸드폰 카메라 직접 스캔 가능)
    const uuid = crypto.randomUUID()
    const baseUrl = process.env.NEXT_PUBLIC_SITE_URL || 'http://localhost:3000'
    const qrCodeValue = `${baseUrl}/qr/${uuid}`

    // QR 코드 저장
    const { data: newQR, error: insertError } = await supabase
      .from('attendance_qr_codes')
      .insert({
        clinic_id,
        branch_id, // 지점 ID 포함
        qr_code: uuid, // UUID만 저장 (URL은 프론트엔드에서 동적 생성)
        valid_date: today,
        latitude,
        longitude,
        radius_meters,
        is_active: true,
      })
      .select()
      .single()

    // 반환 시 전체 URL로 변환
    if (newQR) {
      newQR.qr_code = qrCodeValue
    }

    if (insertError) {
      console.error('[generateDailyQRCode] Error:', insertError)
      return { success: false, error: insertError.message }
    }

    return { success: true, qrCode: newQR as AttendanceQRCode }
  } catch (error: any) {
    console.error('[generateDailyQRCode] Unexpected error:', error)
    return { success: false, error: error.message || 'Failed to generate QR code' }
  }
}

/**
 * QR 코드 조회 함수
 */
export async function getQRCodeForToday(
  clinicId: string,
  branchId?: string
): Promise<{ success: boolean; qrCode?: AttendanceQRCode; error?: string }> {
  const supabase = createClient()
  if (!supabase) {
    return { success: false, error: 'Database connection not available' }
  }

  try {
    const today = new Date().toISOString().split('T')[0]

    let query = supabase
      .from('attendance_qr_codes')
      .select('*')
      .eq('clinic_id', clinicId)
      .eq('valid_date', today)
      .eq('is_active', true)

    // branch_id 조건 추가 (하위 호환성 유지)
    if (branchId) {
      query = query.eq('branch_id', branchId)
    } else {
      query = query.is('branch_id', null)
    }

    const { data, error } = await query.single()

    if (error || !data) {
      return { success: false, error: 'QR code not found for today' }
    }

    // DB에 저장된 UUID를 URL 형식으로 변환
    const baseUrl = process.env.NEXT_PUBLIC_SITE_URL || 'http://localhost:3000'
    const qrCode = data as AttendanceQRCode

    // qr_code가 이미 URL 형식이 아니면 변환
    if (!qrCode.qr_code.startsWith('http')) {
      qrCode.qr_code = `${baseUrl}/qr/${qrCode.qr_code}`
    }

    return { success: true, qrCode }
  } catch (error: any) {
    console.error('[getQRCodeForToday] Error:', error)
    return { success: false, error: error.message }
  }
}

/**
 * 위치 거리 계산 함수 (Haversine 공식)
 * 두 좌표 간의 거리를 미터 단위로 계산합니다.
 */
function calculateDistance(
  lat1: number,
  lon1: number,
  lat2: number,
  lon2: number
): number {
  const R = 6371e3 // 지구 반지름 (미터)
  const φ1 = (lat1 * Math.PI) / 180
  const φ2 = (lat2 * Math.PI) / 180
  const Δφ = ((lat2 - lat1) * Math.PI) / 180
  const Δλ = ((lon2 - lon1) * Math.PI) / 180

  const a =
    Math.sin(Δφ / 2) * Math.sin(Δφ / 2) +
    Math.cos(φ1) * Math.cos(φ2) * Math.sin(Δλ / 2) * Math.sin(Δλ / 2)
  const c = 2 * Math.atan2(Math.sqrt(a), Math.sqrt(1 - a))

  return R * c // 미터 단위
}

/**
 * GPS 좌표로 가장 가까운 지점 찾기
 * @param clinicId 병원 ID
 * @param latitude 사용자 위도
 * @param longitude 사용자 경도
 * @returns 가장 가까운 지점 정보 또는 null
 */
async function findNearestBranch(
  clinicId: string,
  latitude: number,
  longitude: number
): Promise<{
  branch: ClinicBranch
  distance: number
  withinRadius: boolean
} | null> {
  // 1. 모든 활성 지점 조회
  const result = await getBranches({
    clinic_id: clinicId,
    is_active: true,
  })

  if (!result.success || !result.branches) {
    console.log('[findNearestBranch] Failed to load branches:', result.error)
    return null
  }

  // 2. 위치 정보가 있는 지점만 필터링
  const branchesWithLocation = result.branches.filter(
    (b) => b.latitude && b.longitude
  )

  if (branchesWithLocation.length === 0) {
    console.log('[findNearestBranch] No branches with location data')
    return null
  }

  console.log('[findNearestBranch] Found branches with location:', branchesWithLocation.length)

  // 3. 각 지점과의 거리 계산
  const distances = branchesWithLocation.map((branch) => ({
    branch,
    distance: calculateDistance(
      latitude,
      longitude,
      branch.latitude!,
      branch.longitude!
    ),
  }))

  // 4. 가장 가까운 지점 선택
  distances.sort((a, b) => a.distance - b.distance)
  const nearest = distances[0]

  console.log('[findNearestBranch] Nearest branch:', {
    name: nearest.branch.branch_name,
    distance: Math.round(nearest.distance),
    radius: nearest.branch.attendance_radius_meters,
  })

  return {
    branch: nearest.branch,
    distance: Math.round(nearest.distance),
    withinRadius: nearest.distance <= nearest.branch.attendance_radius_meters,
  }
}

/**
 * QR 코드 검증 함수
 * QR 코드의 유효성과 위치를 검증합니다.
 */
export async function validateQRCode(
  request: QRCodeValidationRequest
): Promise<QRCodeValidationResult> {
  const supabase = createClient()
  if (!supabase) {
    return { is_valid: false, error_message: 'Database connection not available' }
  }

  try {
    let { qr_code } = request
    const { latitude, longitude } = request

    // URL에서 UUID 추출 (예: https://domain.com/qr/uuid → uuid)
    if (qr_code.includes('/qr/')) {
      const parts = qr_code.split('/qr/')
      qr_code = parts[parts.length - 1]
    }

    // QR 코드 조회
    const { data: qrData, error: qrError } = await supabase
      .from('attendance_qr_codes')
      .select('*')
      .eq('qr_code', qr_code)
      .eq('is_active', true)
      .single()

    if (qrError || !qrData) {
      return { is_valid: false, error_message: 'Invalid or expired QR code' }
    }

    const qrCode = qrData as AttendanceQRCode

    // 날짜 검증 (오늘만 유효)
    const today = new Date().toISOString().split('T')[0]
    if (qrCode.valid_date !== today) {
      return { is_valid: false, error_message: 'QR code expired. Please scan today\'s QR code.' }
    }

    // 위치 검증 (위치 정보가 있는 경우)
    if (latitude && longitude && qrCode.latitude && qrCode.longitude) {
      const distance = calculateDistance(
        latitude,
        longitude,
        qrCode.latitude,
        qrCode.longitude
      )

      if (distance > qrCode.radius_meters) {
        return {
          is_valid: false,
          error_message: `You are ${Math.round(distance)}m away from the clinic. Please come closer (within ${qrCode.radius_meters}m).`,
          distance_meters: Math.round(distance),
        }
      }

      return {
        is_valid: true,
        clinic_id: qrCode.clinic_id,
        branch_id: qrCode.branch_id || undefined,
        distance_meters: Math.round(distance),
      }
    }

    // 위치 정보가 없으면 QR 코드만 검증
    return {
      is_valid: true,
      clinic_id: qrCode.clinic_id,
      branch_id: qrCode.branch_id || undefined,
    }
  } catch (error: any) {
    console.error('[validateQRCode] Error:', error)
    return { is_valid: false, error_message: error.message || 'Validation failed' }
  }
}

/**
 * 사용자의 근무 스케줄 조회
 * users.work_schedule JSONB에서 조회
 */
async function getUserScheduleForDate(
  userId: string,
  date: string
): Promise<{ start_time?: string; end_time?: string } | null> {
  const supabase = createClient()
  if (!supabase) return null

  try {
    const dayOfWeek = new Date(date).getDay()

    // 요일 숫자를 요일명으로 매핑
    const dayMap: Record<number, string> = {
      0: 'sunday',
      1: 'monday',
      2: 'tuesday',
      3: 'wednesday',
      4: 'thursday',
      5: 'friday',
      6: 'saturday',
    }
    const dayName = dayMap[dayOfWeek]

    // users.work_schedule에서 조회
    const { data, error } = await supabase
      .from('users')
      .select('work_schedule')
      .eq('id', userId)
      .single()

    if (error || !data || !data.work_schedule) {
      console.warn(`[getUserScheduleForDate] No work_schedule for user ${userId}`)
      return null
    }

    const daySchedule = data.work_schedule[dayName]

    if (!daySchedule || !daySchedule.isWorking) {
      // 휴무일
      return null
    }

    // HH:MM 형식을 HH:MM:SS로 변환
    const start_time = daySchedule.start ? `${daySchedule.start}:00` : undefined
    const end_time = daySchedule.end ? `${daySchedule.end}:00` : undefined

    return {
      start_time,
      end_time,
    }
  } catch (error) {
    console.error('[getUserScheduleForDate] Error:', error)
    return null
  }
}

/**
 * QR 코드 스캔 시 자동으로 출근/퇴근 판단하여 처리
 * 핸드폰 카메라로 QR 코드를 직접 스캔하면 호출됨
 */
export async function autoCheckInOut(request: {
  user_id: string
  qr_code: string  // UUID 또는 전체 URL
  latitude?: number
  longitude?: number
  device_info?: string
}): Promise<AttendanceCheckResponse> {
  const supabase = createClient()
  if (!supabase) {
    return { success: false, message: 'Database connection not available' }
  }

  try {
    const { user_id, latitude, longitude, device_info } = request
    let { qr_code } = request

    // URL에서 UUID 추출 (예: https://domain.com/qr/uuid → uuid)
    if (qr_code.includes('/qr/')) {
      const parts = qr_code.split('/qr/')
      qr_code = parts[parts.length - 1]
    }

    // 오늘 날짜
    const today = new Date().toISOString().split('T')[0]

    // 오늘 출퇴근 기록 확인
    const { data: todayRecord } = await supabase
      .from('attendance_records')
      .select('*')
      .eq('user_id', user_id)
      .eq('work_date', today)
      .maybeSingle()

    // 출근/퇴근 자동 판단
    if (!todayRecord || !todayRecord.check_in_time) {
      // 출근 처리
      return await checkIn({
        user_id,
        qr_code,
        work_date: today,
        latitude,
        longitude,
        device_info,
      })
    } else if (!todayRecord.check_out_time) {
      // 퇴근 처리
      return await checkOut({
        user_id,
        qr_code,
        work_date: today,
        latitude,
        longitude,
        device_info,
      })
    } else {
      // 이미 퇴근 완료
      return {
        success: false,
        message: '오늘 이미 퇴근하셨습니다.',
        record: todayRecord as AttendanceRecord,
      }
    }
  } catch (error: any) {
    console.error('[autoCheckInOut] Error:', error)
    return {
      success: false,
      message: error.message || 'Auto check-in/out failed',
    }
  }
}

/**
 * 출근 체크 함수
 */
export async function checkIn(request: CheckInRequest): Promise<AttendanceCheckResponse> {
  const supabase = createClient()
  if (!supabase) {
    return { success: false, message: 'Database connection not available' }
  }

  try {
    const { user_id, qr_code, work_date, latitude, longitude, device_info } = request

    // QR 코드 검증
    const validation = await validateQRCode({
      qr_code,
      user_id,
      latitude,
      longitude,
      device_info,
    })

    if (!validation.is_valid) {
      return {
        success: false,
        message: validation.error_message || 'QR code validation failed',
      }
    }

    // 통합 QR인 경우 (branch_id가 없음) → GPS로 지점 자동 감지
    let finalBranchId = validation.branch_id
    let detectedBranchName: string | undefined

    if (!validation.branch_id && latitude && longitude && validation.clinic_id) {
      console.log('[checkIn] 통합 QR 감지, GPS로 지점 찾기 시작')
      const nearestBranch = await findNearestBranch(
        validation.clinic_id,
        latitude,
        longitude
      )

      if (nearestBranch) {
        if (!nearestBranch.withinRadius) {
          return {
            success: false,
            message: `가장 가까운 지점(${nearestBranch.branch.branch_name})에서 ${nearestBranch.distance}m 떨어져 있습니다. ${nearestBranch.branch.attendance_radius_meters}m 이내로 접근해주세요.`,
          }
        }
        finalBranchId = nearestBranch.branch.id
        detectedBranchName = nearestBranch.branch.branch_name
        console.log('[checkIn] 자동 감지된 지점:', detectedBranchName)
      } else {
        console.log('[checkIn] 지점 자동 감지 실패, branch_id=null로 저장')
      }
    }

    // 이미 출근 기록이 있는지 확인
    const { data: existingRecord, error: checkError } = await supabase
      .from('attendance_records')
      .select('*')
      .eq('user_id', user_id)
      .eq('work_date', work_date)
      .single()

    if (existingRecord && existingRecord.check_in_time) {
      return {
        success: false,
        message: '오늘 이미 출근하셨습니다.',
        record: existingRecord as AttendanceRecord,
      }
    }

    // 사용자의 근무 스케줄 조회
    const schedule = await getUserScheduleForDate(user_id, work_date)

    const checkInTime = new Date().toISOString()

    // 출근 기록 저장 또는 업데이트
    if (existingRecord) {
      // 기존 레코드 업데이트
      const { data: updatedRecord, error: updateError } = await supabase
        .from('attendance_records')
        .update({
          check_in_time: checkInTime,
          check_in_latitude: latitude,
          check_in_longitude: longitude,
          check_in_device_info: device_info,
          scheduled_start: schedule?.start_time,
          scheduled_end: schedule?.end_time,
          branch_id: finalBranchId, // 자동 감지된 또는 QR의 branch_id
        })
        .eq('id', existingRecord.id)
        .select()
        .single()

      if (updateError) {
        console.error('[checkIn] Update error:', updateError)
        return { success: false, message: updateError.message }
      }

      return {
        success: true,
<<<<<<< HEAD
        message: '출근 처리되었습니다.',
=======
        message: detectedBranchName
          ? `${detectedBranchName}에서 출근하셨습니다.`
          : 'Checked in successfully',
>>>>>>> 0e6f2751
        record: updatedRecord as AttendanceRecord,
      }
    } else {
      // 새 레코드 생성
      const { data: newRecord, error: insertError } = await supabase
        .from('attendance_records')
        .insert({
          user_id,
          clinic_id: validation.clinic_id,
          branch_id: finalBranchId, // 자동 감지된 또는 QR의 branch_id
          work_date,
          check_in_time: checkInTime,
          check_in_latitude: latitude,
          check_in_longitude: longitude,
          check_in_device_info: device_info,
          scheduled_start: schedule?.start_time,
          scheduled_end: schedule?.end_time,
        })
        .select()
        .single()

      if (insertError) {
        console.error('[checkIn] Insert error:', insertError)
        return { success: false, message: insertError.message }
      }

      return {
        success: true,
<<<<<<< HEAD
        message: '출근 처리되었습니다.',
=======
        message: detectedBranchName
          ? `${detectedBranchName}에서 출근하셨습니다.`
          : 'Checked in successfully',
>>>>>>> 0e6f2751
        record: newRecord as AttendanceRecord,
      }
    }
  } catch (error: any) {
    console.error('[checkIn] Unexpected error:', error)
    return { success: false, message: error.message || 'Check-in failed' }
  }
}

/**
 * 퇴근 체크 함수
 */
export async function checkOut(request: CheckOutRequest): Promise<AttendanceCheckResponse> {
  const supabase = createClient()
  if (!supabase) {
    return { success: false, message: 'Database connection not available' }
  }

  try {
    const { user_id, qr_code, work_date, latitude, longitude, device_info } = request

    // QR 코드 검증
    const validation = await validateQRCode({
      qr_code,
      user_id,
      latitude,
      longitude,
      device_info,
    })

    if (!validation.is_valid) {
      return {
        success: false,
        message: validation.error_message || 'QR code validation failed',
      }
    }

    // 출근 기록 확인
    const { data: existingRecord, error: checkError } = await supabase
      .from('attendance_records')
      .select('*')
      .eq('user_id', user_id)
      .eq('work_date', work_date)
      .single()

    if (!existingRecord) {
      return {
        success: false,
        message: '출근 기록이 없습니다. 먼저 출근해주세요.',
      }
    }

    if (!existingRecord.check_in_time) {
      return {
        success: false,
        message: '출근 시간이 기록되지 않았습니다. 먼저 출근해주세요.',
      }
    }

    if (existingRecord.check_out_time) {
      return {
        success: false,
        message: '오늘 이미 퇴근하셨습니다.',
        record: existingRecord as AttendanceRecord,
      }
    }

    const checkOutTime = new Date().toISOString()

    // 퇴근 기록 업데이트
    const { data: updatedRecord, error: updateError } = await supabase
      .from('attendance_records')
      .update({
        check_out_time: checkOutTime,
        check_out_latitude: latitude,
        check_out_longitude: longitude,
        check_out_device_info: device_info,
      })
      .eq('id', existingRecord.id)
      .select()
      .single()

    if (updateError) {
      console.error('[checkOut] Update error:', updateError)
      return { success: false, message: updateError.message }
    }

    return {
      success: true,
      message: '퇴근 처리되었습니다.',
      record: updatedRecord as AttendanceRecord,
    }
  } catch (error: any) {
    console.error('[checkOut] Unexpected error:', error)
    return { success: false, message: error.message || 'Check-out failed' }
  }
}

/**
 * 출퇴근 기록 조회 함수
 */
export async function getAttendanceRecords(
  filter: AttendanceFilter,
  page: number = 1,
  pageSize: number = 50
): Promise<AttendanceRecordsResponse> {
  const supabase = createClient()
  if (!supabase) {
    return { records: [], total_count: 0, page, page_size: pageSize, has_more: false }
  }

  try {
    const { clinic_id, branch_id, user_id, start_date, end_date, status } = filter

    let query = supabase
      .from('attendance_records')
      .select('*', { count: 'exact' })
      .eq('clinic_id', clinic_id)
      .gte('work_date', start_date)
      .lte('work_date', end_date)
      .order('work_date', { ascending: false })

    if (branch_id) {
      query = query.eq('branch_id', branch_id)
    }

    if (user_id) {
      query = query.eq('user_id', user_id)
    }

    if (status) {
      query = query.eq('status', status)
    }

    // 페이지네이션
    const from = (page - 1) * pageSize
    const to = from + pageSize - 1
    query = query.range(from, to)

    const { data, error, count } = await query

    if (error) {
      console.error('[getAttendanceRecords] Error:', error)
      return { records: [], total_count: 0, page, page_size: pageSize, has_more: false }
    }

    return {
      records: (data || []) as AttendanceRecord[],
      total_count: count || 0,
      page,
      page_size: pageSize,
      has_more: (count || 0) > page * pageSize,
    }
  } catch (error) {
    console.error('[getAttendanceRecords] Unexpected error:', error)
    return { records: [], total_count: 0, page, page_size: pageSize, has_more: false }
  }
}

/**
 * 특정 사용자의 오늘 출퇴근 기록 조회
 */
export async function getTodayAttendance(
  userId: string
): Promise<{ success: boolean; record?: AttendanceRecord; error?: string }> {
  const supabase = createClient()
  if (!supabase) {
    return { success: false, error: 'Database connection not available' }
  }

  try {
    const today = new Date().toISOString().split('T')[0]

    const { data, error } = await supabase
      .from('attendance_records')
      .select('*')
      .eq('user_id', userId)
      .eq('work_date', today)
      .maybeSingle()

    if (error) {
      console.error('[getTodayAttendance] Error:', error)
      return { success: false, error: error.message }
    }

    return { success: true, record: data as AttendanceRecord | undefined }
  } catch (error: any) {
    console.error('[getTodayAttendance] Unexpected error:', error)
    return { success: false, error: error.message }
  }
}

/**
 * 월별 근태 통계 조회
 */
export async function getMonthlyStatistics(
  userId: string,
  year: number,
  month: number
): Promise<{ success: boolean; statistics?: AttendanceStatistics; error?: string }> {
  const supabase = createClient()
  if (!supabase) {
    return { success: false, error: 'Database connection not available' }
  }

  try {
    const { data, error } = await supabase
      .from('attendance_statistics')
      .select('*')
      .eq('user_id', userId)
      .eq('year', year)
      .eq('month', month)
      .single()

    if (error && error.code !== 'PGRST116') {
      console.error('[getMonthlyStatistics] Error:', error)
      return { success: false, error: error.message }
    }

    return { success: true, statistics: data as AttendanceStatistics | undefined }
  } catch (error: any) {
    console.error('[getMonthlyStatistics] Unexpected error:', error)
    return { success: false, error: error.message }
  }
}

/**
 * 월별 근태 통계 업데이트 (수동 트리거)
 */
export async function updateMonthlyStatistics(
  userId: string,
  year: number,
  month: number
): Promise<{ success: boolean; error?: string }> {
  const supabase = createClient()
  if (!supabase) {
    return { success: false, error: 'Database connection not available' }
  }

  try {
    // Supabase RPC를 사용하여 PostgreSQL 함수 호출
    const { error } = await supabase.rpc('update_monthly_statistics', {
      p_user_id: userId,
      p_year: year,
      p_month: month,
    })

    if (error) {
      console.error('[updateMonthlyStatistics] Error:', error)
      return { success: false, error: error.message }
    }

    return { success: true }
  } catch (error: any) {
    console.error('[updateMonthlyStatistics] Unexpected error:', error)
    return { success: false, error: error.message }
  }
}

/**
 * 팀 출근 현황 조회 (관리자용)
 */
export async function getTeamAttendanceStatus(
  clinicId: string,
  date: string,
  branchId?: string
): Promise<{ success: boolean; status?: TeamAttendanceStatus; error?: string }> {
  const supabase = createClient()
  if (!supabase) {
    return { success: false, error: 'Database connection not available' }
  }

  try {
    // 클리닉의 모든 직원 조회 (지점별 필터링)
    let usersQuery = supabase
      .from('users')
      .select('id, name, role')
      .eq('clinic_id', clinicId)
      .eq('status', 'active')

    if (branchId) {
      // primary_branch_id가 일치하거나 NULL인 사용자 포함 (지점 미배정 직원)
      usersQuery = usersQuery.or(`primary_branch_id.eq.${branchId},primary_branch_id.is.null`)
    }

    const { data: users, error: usersError } = await usersQuery

    if (usersError) {
      return { success: false, error: usersError.message }
    }

    // 직원이 없으면 빈 상태 반환
    if (!users || users.length === 0) {
      return {
        success: true,
        status: {
          date,
          total_employees: 0,
          checked_in: 0,
          not_checked_in: 0,
          on_leave: 0,
          late_count: 0,
          employees: [],
        },
      }
    }

    // user_id 리스트 추출
    const userIds = users.map((u: { id: string }) => u.id)

    // 해당 날짜의 출퇴근 기록 조회 (user_id IN 방식 - branch_id 불일치 문제 해결)
    const { data: records, error: recordsError } = await supabase
      .from('attendance_records')
      .select('*')
      .eq('clinic_id', clinicId)
      .eq('work_date', date)
      .in('user_id', userIds)

    if (recordsError) {
      return { success: false, error: recordsError.message }
    }

    const recordMap = new Map(records?.map((r: AttendanceRecord) => [r.user_id, r]) || [])

    type EmployeeStatusItem = {
      user_id: string
      user_name: string
      status: AttendanceStatus
      check_in_time?: string | null
      check_out_time?: string | null
      scheduled_start?: string | null
      scheduled_end?: string | null
      late_minutes: number
      early_leave_minutes: number
    }

    const employees: EmployeeStatusItem[] = (users || []).map((user: { id: string; name: string; role: string }) => {
      const record = recordMap.get(user.id) as AttendanceRecord | undefined

      return {
        user_id: user.id,
        user_name: user.name,
        status: record?.status || 'absent',
        check_in_time: record?.check_in_time,
        check_out_time: record?.check_out_time,
        scheduled_start: record?.scheduled_start,
        scheduled_end: record?.scheduled_end,
        late_minutes: record?.late_minutes || 0,
        early_leave_minutes: record?.early_leave_minutes || 0,
      }
    })

    const checkedIn = employees.filter((e) => e.check_in_time).length
    const checkedOut = employees.filter((e) => e.check_out_time).length
    const onLeave = employees.filter((e) => e.status === 'leave').length
    const lateCount = employees.filter((e) => e.status === 'late').length

    return {
      success: true,
      status: {
        date,
        total_employees: employees.length,
        checked_in: checkedIn,
        checked_out: checkedOut,
        not_checked_in: employees.length - checkedIn - onLeave,
        on_leave: onLeave,
        late_count: lateCount,
        employees,
      },
    }
  } catch (error: any) {
    console.error('[getTeamAttendanceStatus] Unexpected error:', error)
    return { success: false, error: error.message }
  }
}

/**
 * 출퇴근 기록 수정 (관리자용)
 */
export async function editAttendanceRecord(
  request: AttendanceEditRequest
): Promise<{ success: boolean; record?: AttendanceRecord; error?: string }> {
  const supabase = createClient()
  if (!supabase) {
    return { success: false, error: 'Database connection not available' }
  }

  try {
    const { record_id, check_in_time, check_out_time, status, notes, edited_by } = request

    const updateData: any = {
      is_manually_edited: true,
      edited_by,
      edited_at: new Date().toISOString(),
    }

    if (check_in_time) updateData.check_in_time = check_in_time
    if (check_out_time) updateData.check_out_time = check_out_time
    if (status) updateData.status = status
    if (notes !== undefined) updateData.notes = notes

    const { data, error } = await supabase
      .from('attendance_records')
      .update(updateData)
      .eq('id', record_id)
      .select()
      .single()

    if (error) {
      console.error('[editAttendanceRecord] Error:', error)
      return { success: false, error: error.message }
    }

    return { success: true, record: data as AttendanceRecord }
  } catch (error: any) {
    console.error('[editAttendanceRecord] Unexpected error:', error)
    return { success: false, error: error.message }
  }
}

export const attendanceService = {
  generateDailyQRCode,
  getQRCodeForToday,
  validateQRCode,
  autoCheckInOut,
  checkIn,
  checkOut,
  getAttendanceRecords,
  getTodayAttendance,
  getMonthlyStatistics,
  updateMonthlyStatistics,
  getTeamAttendanceStatus,
  editAttendanceRecord,
}<|MERGE_RESOLUTION|>--- conflicted
+++ resolved
@@ -557,13 +557,7 @@
 
       return {
         success: true,
-<<<<<<< HEAD
         message: '출근 처리되었습니다.',
-=======
-        message: detectedBranchName
-          ? `${detectedBranchName}에서 출근하셨습니다.`
-          : 'Checked in successfully',
->>>>>>> 0e6f2751
         record: updatedRecord as AttendanceRecord,
       }
     } else {
@@ -592,13 +586,7 @@
 
       return {
         success: true,
-<<<<<<< HEAD
         message: '출근 처리되었습니다.',
-=======
-        message: detectedBranchName
-          ? `${detectedBranchName}에서 출근하셨습니다.`
-          : 'Checked in successfully',
->>>>>>> 0e6f2751
         record: newRecord as AttendanceRecord,
       }
     }
