// 기능별 권한 타입
export type Permission =
  | 'daily_report_view'      // 일일 보고서 보기
  | 'daily_report_create'    // 일일 보고서 작성
  | 'daily_report_edit'      // 일일 보고서 수정
  | 'daily_report_delete'    // 일일 보고서 삭제
  | 'stats_weekly_view'      // 주간 통계 보기
  | 'stats_monthly_view'     // 월간 통계 보기
  | 'stats_annual_view'      // 연간 통계 보기
  | 'logs_view'              // 상세 기록 보기
  | 'inventory_view'         // 재고 관리 보기
  | 'inventory_manage'       // 재고 관리 수정
  | 'staff_view'             // 직원 목록 보기
  | 'staff_manage'           // 직원 관리 (승인/거절/권한 수정)
  | 'clinic_settings'        // 병원 설정 관리
  | 'guide_view'             // 사용 안내 보기
  | 'protocol_view'          // 진료 프로토콜 조회
  | 'protocol_create'        // 진료 프로토콜 생성
  | 'protocol_edit'          // 진료 프로토콜 수정
  | 'protocol_delete'        // 진료 프로토콜 삭제
  | 'protocol_version_restore' // 프로토콜 버전 복원
  | 'protocol_history_view'  // 프로토콜 히스토리 조회
  | 'protocol_category_manage' // 프로토콜 카테고리 관리
<<<<<<< HEAD
  // 출퇴근 관리 권한
  | 'attendance_check_in'    // 본인 출퇴근 체크
  | 'attendance_view_own'    // 본인 근태 기록 조회
  | 'attendance_view_all'    // 전체 직원 근태 조회
  | 'attendance_manage'      // 근태 기록 수정/삭제 (관리자)
  | 'attendance_stats_view'  // 근태 통계 조회
  | 'schedule_view_own'      // 본인 스케줄 조회
  | 'schedule_view_all'      // 전체 스케줄 조회
  | 'schedule_manage'        // 스케줄 설정/수정 (관리자)
  | 'qr_code_view'           // QR 코드 조회
  | 'qr_code_manage'         // QR 코드 생성/관리 (관리자)
  // 연차 관리 권한
  | 'leave_request_create'   // 연차 신청
  | 'leave_request_view_own' // 본인 연차 조회
  | 'leave_request_view_all' // 전체 연차 조회
  | 'leave_request_cancel'   // 본인 연차 취소
  | 'leave_approve_step1'    // 1단계 승인 (실장 등)
  | 'leave_approve_step2'    // 2단계 승인 (원장)
  | 'leave_approve_final'    // 최종 승인 (원장)
  | 'leave_policy_view'      // 연차 정책 조회
  | 'leave_policy_manage'    // 연차 정책 관리 (관리자)
  | 'leave_balance_view_own' // 본인 연차 잔여 조회
  | 'leave_balance_view_all' // 전체 연차 잔여 조회
  | 'leave_balance_manage'   // 연차 잔여 수동 조정 (관리자)
  | 'leave_workflow_manage'  // 승인 프로세스 관리 (관리자)
  | 'leave_type_manage'      // 연차 종류 관리 (관리자)
=======
  | 'contract_view'          // 근로계약서 조회
  | 'contract_create'        // 근로계약서 작성
  | 'contract_sign'          // 근로계약서 서명
  | 'contract_cancel'        // 근로계약서 취소
  | 'contract_template_manage' // 계약서 템플릿 관리
>>>>>>> 0a905dce

// 역할별 기본 권한 설정
export const DEFAULT_PERMISSIONS: Record<string, Permission[]> = {
  owner: [
    // 대표원장은 모든 권한
    'daily_report_view', 'daily_report_create', 'daily_report_edit', 'daily_report_delete',
    'stats_weekly_view', 'stats_monthly_view', 'stats_annual_view',
    'logs_view', 'inventory_view', 'inventory_manage',
    'staff_view', 'staff_manage', 'clinic_settings', 'guide_view',
    'protocol_view', 'protocol_create', 'protocol_edit', 'protocol_delete',
    'protocol_version_restore', 'protocol_history_view', 'protocol_category_manage',
<<<<<<< HEAD
    // 출퇴근 관리 (모든 권한)
    'attendance_check_in', 'attendance_view_own', 'attendance_view_all', 'attendance_manage',
    'attendance_stats_view', 'schedule_view_own', 'schedule_view_all', 'schedule_manage',
    'qr_code_view', 'qr_code_manage',
    // 연차 관리 (모든 권한)
    'leave_request_create', 'leave_request_view_own', 'leave_request_view_all', 'leave_request_cancel',
    'leave_approve_step1', 'leave_approve_step2', 'leave_approve_final',
    'leave_policy_view', 'leave_policy_manage',
    'leave_balance_view_own', 'leave_balance_view_all', 'leave_balance_manage',
    'leave_workflow_manage', 'leave_type_manage'
=======
    'contract_view', 'contract_create', 'contract_sign', 'contract_cancel', 'contract_template_manage'
>>>>>>> 0a905dce
  ],
  vice_director: [
    // 부원장은 직원 관리와 병원 설정, 프로토콜 삭제 제외한 모든 권한
    'daily_report_view', 'daily_report_create', 'daily_report_edit', 'daily_report_delete',
    'stats_weekly_view', 'stats_monthly_view', 'stats_annual_view',
    'logs_view', 'inventory_view', 'inventory_manage',
    'staff_view', 'guide_view',
    'protocol_view', 'protocol_create', 'protocol_edit',
    'protocol_version_restore', 'protocol_history_view', 'protocol_category_manage',
<<<<<<< HEAD
    // 출퇴근 관리 (관리 권한 일부)
    'attendance_check_in', 'attendance_view_own', 'attendance_view_all',
    'attendance_stats_view', 'schedule_view_own', 'schedule_view_all', 'schedule_manage',
    'qr_code_view', 'qr_code_manage',
    // 연차 관리 (최종 승인 제외)
    'leave_request_create', 'leave_request_view_own', 'leave_request_view_all', 'leave_request_cancel',
    'leave_approve_step1', 'leave_approve_step2',
    'leave_policy_view',
    'leave_balance_view_own', 'leave_balance_view_all'
  ],
  manager: [
    // 실장은 프로토콜 조회와 히스토리, 1차 승인만 가능
=======
    'contract_view', 'contract_sign'
  ],
  manager: [
    // 실장은 프로토콜 조회와 히스토리만 가능, 계약서 작성 및 서명 가능
>>>>>>> 0a905dce
    'daily_report_view', 'daily_report_create', 'daily_report_edit', 'daily_report_delete',
    'stats_weekly_view', 'stats_monthly_view', 'stats_annual_view',
    'logs_view', 'inventory_view', 'inventory_manage',
    'staff_view', 'guide_view',
    'protocol_view', 'protocol_history_view',
<<<<<<< HEAD
    // 출퇴근 관리 (조회 및 본인 체크)
    'attendance_check_in', 'attendance_view_own', 'attendance_view_all',
    'attendance_stats_view', 'schedule_view_own', 'schedule_view_all',
    'qr_code_view',
    // 연차 관리 (1차 승인)
    'leave_request_create', 'leave_request_view_own', 'leave_request_view_all', 'leave_request_cancel',
    'leave_approve_step1',
    'leave_policy_view',
    'leave_balance_view_own', 'leave_balance_view_all'
=======
    'contract_view', 'contract_create', 'contract_sign'
>>>>>>> 0a905dce
  ],
  team_leader: [
    // 팀장은 프로토콜 조회와 히스토리만 가능, 자신의 계약서 조회 및 서명만 가능
    'daily_report_view', 'daily_report_create', 'daily_report_edit',
    'stats_weekly_view', 'stats_monthly_view',
    'logs_view', 'inventory_view', 'guide_view',
    'protocol_view', 'protocol_history_view',
<<<<<<< HEAD
    // 출퇴근 관리 (본인 및 팀 조회)
    'attendance_check_in', 'attendance_view_own', 'attendance_view_all',
    'attendance_stats_view', 'schedule_view_own', 'schedule_view_all',
    'qr_code_view',
    // 연차 관리 (신청 및 조회)
    'leave_request_create', 'leave_request_view_own', 'leave_request_view_all', 'leave_request_cancel',
    'leave_policy_view',
    'leave_balance_view_own', 'leave_balance_view_all'
  ],
  staff: [
    // 일반 직원은 프로토콜 조회, 본인 출퇴근, 본인 연차만 가능
=======
    'contract_view', 'contract_sign'
  ],
  staff: [
    // 일반 직원은 프로토콜 조회만 가능, 자신의 계약서 조회 및 서명만 가능
>>>>>>> 0a905dce
    'daily_report_view', 'daily_report_create',
    'stats_weekly_view',
    'inventory_view', 'guide_view',
    'protocol_view',
<<<<<<< HEAD
    // 출퇴근 관리 (본인만)
    'attendance_check_in', 'attendance_view_own',
    'schedule_view_own',
    'qr_code_view',
    // 연차 관리 (본인만)
    'leave_request_create', 'leave_request_view_own', 'leave_request_cancel',
    'leave_policy_view',
    'leave_balance_view_own'
=======
    'contract_view', 'contract_sign'
>>>>>>> 0a905dce
  ]
}

// 권한 그룹 정의 (UI 표시용)
export const PERMISSION_GROUPS = {
  '일일 보고서': [
    { key: 'daily_report_view', label: '보고서 보기' },
    { key: 'daily_report_create', label: '보고서 작성' },
    { key: 'daily_report_edit', label: '보고서 수정' },
    { key: 'daily_report_delete', label: '보고서 삭제' }
  ],
  '통계': [
    { key: 'stats_weekly_view', label: '주간 통계 보기' },
    { key: 'stats_monthly_view', label: '월간 통계 보기' },
    { key: 'stats_annual_view', label: '연간 통계 보기' }
  ],
  '기록 및 재고': [
    { key: 'logs_view', label: '상세 기록 보기' },
    { key: 'inventory_view', label: '재고 현황 보기' },
    { key: 'inventory_manage', label: '재고 관리' }
  ],
  '직원 관리': [
    { key: 'staff_view', label: '직원 목록 보기' },
    { key: 'staff_manage', label: '직원 관리 (승인/권한)' }
  ],
  '병원 설정': [
    { key: 'clinic_settings', label: '병원 정보 관리' }
  ],
  '진료 프로토콜': [
    { key: 'protocol_view', label: '프로토콜 조회' },
    { key: 'protocol_create', label: '프로토콜 생성' },
    { key: 'protocol_edit', label: '프로토콜 수정' },
    { key: 'protocol_delete', label: '프로토콜 삭제' },
    { key: 'protocol_version_restore', label: '버전 복원' },
    { key: 'protocol_history_view', label: '히스토리 조회' },
    { key: 'protocol_category_manage', label: '카테고리 관리' }
  ],
<<<<<<< HEAD
  '출퇴근 관리': [
    { key: 'attendance_check_in', label: '출퇴근 체크' },
    { key: 'attendance_view_own', label: '본인 근태 조회' },
    { key: 'attendance_view_all', label: '전체 근태 조회' },
    { key: 'attendance_manage', label: '근태 기록 관리' },
    { key: 'attendance_stats_view', label: '근태 통계 조회' },
    { key: 'schedule_view_own', label: '본인 스케줄 조회' },
    { key: 'schedule_view_all', label: '전체 스케줄 조회' },
    { key: 'schedule_manage', label: '스케줄 관리' },
    { key: 'qr_code_view', label: 'QR 코드 조회' },
    { key: 'qr_code_manage', label: 'QR 코드 관리' }
  ],
  '연차 관리': [
    { key: 'leave_request_create', label: '연차 신청' },
    { key: 'leave_request_view_own', label: '본인 연차 조회' },
    { key: 'leave_request_view_all', label: '전체 연차 조회' },
    { key: 'leave_request_cancel', label: '연차 취소' },
    { key: 'leave_approve_step1', label: '1단계 승인' },
    { key: 'leave_approve_step2', label: '2단계 승인' },
    { key: 'leave_approve_final', label: '최종 승인' },
    { key: 'leave_policy_view', label: '연차 정책 조회' },
    { key: 'leave_policy_manage', label: '연차 정책 관리' },
    { key: 'leave_balance_view_own', label: '본인 연차 잔여 조회' },
    { key: 'leave_balance_view_all', label: '전체 연차 잔여 조회' },
    { key: 'leave_balance_manage', label: '연차 잔여 관리' },
    { key: 'leave_workflow_manage', label: '승인 프로세스 관리' },
    { key: 'leave_type_manage', label: '연차 종류 관리' }
=======
  '근로계약서': [
    { key: 'contract_view', label: '계약서 조회' },
    { key: 'contract_create', label: '계약서 작성' },
    { key: 'contract_sign', label: '계약서 서명' },
    { key: 'contract_cancel', label: '계약서 취소' },
    { key: 'contract_template_manage', label: '템플릿 관리' }
>>>>>>> 0a905dce
  ],
  '기타': [
    { key: 'guide_view', label: '사용 안내 보기' }
  ]
}

// 권한 설명
export const PERMISSION_DESCRIPTIONS: Record<Permission, string> = {
  'daily_report_view': '일일 보고서를 조회할 수 있습니다.',
  'daily_report_create': '새로운 일일 보고서를 작성할 수 있습니다.',
  'daily_report_edit': '기존 일일 보고서를 수정할 수 있습니다.',
  'daily_report_delete': '일일 보고서를 삭제할 수 있습니다.',
  'stats_weekly_view': '주간 통계를 조회할 수 있습니다.',
  'stats_monthly_view': '월간 통계를 조회할 수 있습니다.',
  'stats_annual_view': '연간 통계를 조회할 수 있습니다.',
  'logs_view': '상세 기록을 조회할 수 있습니다.',
  'inventory_view': '재고 현황을 조회할 수 있습니다.',
  'inventory_manage': '재고를 추가/수정/삭제할 수 있습니다.',
  'staff_view': '직원 목록을 조회할 수 있습니다.',
  'staff_manage': '직원 가입 승인 및 권한을 관리할 수 있습니다.',
  'clinic_settings': '병원 정보를 수정할 수 있습니다.',
  'guide_view': '사용 안내를 볼 수 있습니다.',
  'protocol_view': '진료 프로토콜을 조회할 수 있습니다.',
  'protocol_create': '새로운 진료 프로토콜을 생성할 수 있습니다.',
  'protocol_edit': '기존 진료 프로토콜을 수정할 수 있습니다.',
  'protocol_delete': '진료 프로토콜을 삭제할 수 있습니다.',
  'protocol_version_restore': '이전 버전의 프로토콜로 복원할 수 있습니다.',
  'protocol_history_view': '프로토콜 변경 히스토리를 조회할 수 있습니다.',
  'protocol_category_manage': '프로토콜 카테고리를 관리할 수 있습니다.',
<<<<<<< HEAD
  // 출퇴근 관리 권한 설명
  'attendance_check_in': 'QR 코드를 스캔하여 출퇴근 체크를 할 수 있습니다.',
  'attendance_view_own': '본인의 출퇴근 기록을 조회할 수 있습니다.',
  'attendance_view_all': '전체 직원의 출퇴근 기록을 조회할 수 있습니다.',
  'attendance_manage': '출퇴근 기록을 수정하거나 삭제할 수 있습니다.',
  'attendance_stats_view': '근태 통계를 조회할 수 있습니다.',
  'schedule_view_own': '본인의 근무 스케줄을 조회할 수 있습니다.',
  'schedule_view_all': '전체 직원의 근무 스케줄을 조회할 수 있습니다.',
  'schedule_manage': '직원의 근무 스케줄을 설정하고 수정할 수 있습니다.',
  'qr_code_view': '출퇴근 인증용 QR 코드를 조회할 수 있습니다.',
  'qr_code_manage': 'QR 코드를 생성하고 관리할 수 있습니다.',
  // 연차 관리 권한 설명
  'leave_request_create': '연차를 신청할 수 있습니다.',
  'leave_request_view_own': '본인의 연차 신청 내역을 조회할 수 있습니다.',
  'leave_request_view_all': '전체 직원의 연차 신청 내역을 조회할 수 있습니다.',
  'leave_request_cancel': '본인이 신청한 연차를 취소할 수 있습니다.',
  'leave_approve_step1': '연차 신청의 1단계 승인을 할 수 있습니다.',
  'leave_approve_step2': '연차 신청의 2단계 승인을 할 수 있습니다.',
  'leave_approve_final': '연차 신청의 최종 승인을 할 수 있습니다.',
  'leave_policy_view': '연차 정책을 조회할 수 있습니다.',
  'leave_policy_manage': '연차 정책을 생성하고 수정할 수 있습니다.',
  'leave_balance_view_own': '본인의 연차 잔여 현황을 조회할 수 있습니다.',
  'leave_balance_view_all': '전체 직원의 연차 잔여 현황을 조회할 수 있습니다.',
  'leave_balance_manage': '직원의 연차 잔여를 수동으로 조정할 수 있습니다.',
  'leave_workflow_manage': '연차 승인 프로세스를 설정하고 관리할 수 있습니다.',
  'leave_type_manage': '연차 종류를 추가하고 관리할 수 있습니다.'
=======
  'contract_view': '근로계약서를 조회할 수 있습니다.',
  'contract_create': '새로운 근로계약서를 작성할 수 있습니다.',
  'contract_sign': '근로계약서에 서명할 수 있습니다.',
  'contract_cancel': '근로계약서를 취소할 수 있습니다.',
  'contract_template_manage': '계약서 템플릿을 관리할 수 있습니다.'
>>>>>>> 0a905dce
}<|MERGE_RESOLUTION|>--- conflicted
+++ resolved
@@ -21,7 +21,6 @@
   | 'protocol_version_restore' // 프로토콜 버전 복원
   | 'protocol_history_view'  // 프로토콜 히스토리 조회
   | 'protocol_category_manage' // 프로토콜 카테고리 관리
-<<<<<<< HEAD
   // 출퇴근 관리 권한
   | 'attendance_check_in'    // 본인 출퇴근 체크
   | 'attendance_view_own'    // 본인 근태 기록 조회
@@ -48,13 +47,6 @@
   | 'leave_balance_manage'   // 연차 잔여 수동 조정 (관리자)
   | 'leave_workflow_manage'  // 승인 프로세스 관리 (관리자)
   | 'leave_type_manage'      // 연차 종류 관리 (관리자)
-=======
-  | 'contract_view'          // 근로계약서 조회
-  | 'contract_create'        // 근로계약서 작성
-  | 'contract_sign'          // 근로계약서 서명
-  | 'contract_cancel'        // 근로계약서 취소
-  | 'contract_template_manage' // 계약서 템플릿 관리
->>>>>>> 0a905dce
 
 // 역할별 기본 권한 설정
 export const DEFAULT_PERMISSIONS: Record<string, Permission[]> = {
@@ -66,7 +58,6 @@
     'staff_view', 'staff_manage', 'clinic_settings', 'guide_view',
     'protocol_view', 'protocol_create', 'protocol_edit', 'protocol_delete',
     'protocol_version_restore', 'protocol_history_view', 'protocol_category_manage',
-<<<<<<< HEAD
     // 출퇴근 관리 (모든 권한)
     'attendance_check_in', 'attendance_view_own', 'attendance_view_all', 'attendance_manage',
     'attendance_stats_view', 'schedule_view_own', 'schedule_view_all', 'schedule_manage',
@@ -77,9 +68,6 @@
     'leave_policy_view', 'leave_policy_manage',
     'leave_balance_view_own', 'leave_balance_view_all', 'leave_balance_manage',
     'leave_workflow_manage', 'leave_type_manage'
-=======
-    'contract_view', 'contract_create', 'contract_sign', 'contract_cancel', 'contract_template_manage'
->>>>>>> 0a905dce
   ],
   vice_director: [
     // 부원장은 직원 관리와 병원 설정, 프로토콜 삭제 제외한 모든 권한
@@ -89,7 +77,6 @@
     'staff_view', 'guide_view',
     'protocol_view', 'protocol_create', 'protocol_edit',
     'protocol_version_restore', 'protocol_history_view', 'protocol_category_manage',
-<<<<<<< HEAD
     // 출퇴근 관리 (관리 권한 일부)
     'attendance_check_in', 'attendance_view_own', 'attendance_view_all',
     'attendance_stats_view', 'schedule_view_own', 'schedule_view_all', 'schedule_manage',
@@ -102,18 +89,11 @@
   ],
   manager: [
     // 실장은 프로토콜 조회와 히스토리, 1차 승인만 가능
-=======
-    'contract_view', 'contract_sign'
-  ],
-  manager: [
-    // 실장은 프로토콜 조회와 히스토리만 가능, 계약서 작성 및 서명 가능
->>>>>>> 0a905dce
     'daily_report_view', 'daily_report_create', 'daily_report_edit', 'daily_report_delete',
     'stats_weekly_view', 'stats_monthly_view', 'stats_annual_view',
     'logs_view', 'inventory_view', 'inventory_manage',
     'staff_view', 'guide_view',
     'protocol_view', 'protocol_history_view',
-<<<<<<< HEAD
     // 출퇴근 관리 (조회 및 본인 체크)
     'attendance_check_in', 'attendance_view_own', 'attendance_view_all',
     'attendance_stats_view', 'schedule_view_own', 'schedule_view_all',
@@ -123,9 +103,6 @@
     'leave_approve_step1',
     'leave_policy_view',
     'leave_balance_view_own', 'leave_balance_view_all'
-=======
-    'contract_view', 'contract_create', 'contract_sign'
->>>>>>> 0a905dce
   ],
   team_leader: [
     // 팀장은 프로토콜 조회와 히스토리만 가능, 자신의 계약서 조회 및 서명만 가능
@@ -133,7 +110,6 @@
     'stats_weekly_view', 'stats_monthly_view',
     'logs_view', 'inventory_view', 'guide_view',
     'protocol_view', 'protocol_history_view',
-<<<<<<< HEAD
     // 출퇴근 관리 (본인 및 팀 조회)
     'attendance_check_in', 'attendance_view_own', 'attendance_view_all',
     'attendance_stats_view', 'schedule_view_own', 'schedule_view_all',
@@ -145,17 +121,10 @@
   ],
   staff: [
     // 일반 직원은 프로토콜 조회, 본인 출퇴근, 본인 연차만 가능
-=======
-    'contract_view', 'contract_sign'
-  ],
-  staff: [
-    // 일반 직원은 프로토콜 조회만 가능, 자신의 계약서 조회 및 서명만 가능
->>>>>>> 0a905dce
     'daily_report_view', 'daily_report_create',
     'stats_weekly_view',
     'inventory_view', 'guide_view',
     'protocol_view',
-<<<<<<< HEAD
     // 출퇴근 관리 (본인만)
     'attendance_check_in', 'attendance_view_own',
     'schedule_view_own',
@@ -164,9 +133,6 @@
     'leave_request_create', 'leave_request_view_own', 'leave_request_cancel',
     'leave_policy_view',
     'leave_balance_view_own'
-=======
-    'contract_view', 'contract_sign'
->>>>>>> 0a905dce
   ]
 }
 
@@ -204,7 +170,6 @@
     { key: 'protocol_history_view', label: '히스토리 조회' },
     { key: 'protocol_category_manage', label: '카테고리 관리' }
   ],
-<<<<<<< HEAD
   '출퇴근 관리': [
     { key: 'attendance_check_in', label: '출퇴근 체크' },
     { key: 'attendance_view_own', label: '본인 근태 조회' },
@@ -232,14 +197,6 @@
     { key: 'leave_balance_manage', label: '연차 잔여 관리' },
     { key: 'leave_workflow_manage', label: '승인 프로세스 관리' },
     { key: 'leave_type_manage', label: '연차 종류 관리' }
-=======
-  '근로계약서': [
-    { key: 'contract_view', label: '계약서 조회' },
-    { key: 'contract_create', label: '계약서 작성' },
-    { key: 'contract_sign', label: '계약서 서명' },
-    { key: 'contract_cancel', label: '계약서 취소' },
-    { key: 'contract_template_manage', label: '템플릿 관리' }
->>>>>>> 0a905dce
   ],
   '기타': [
     { key: 'guide_view', label: '사용 안내 보기' }
@@ -269,7 +226,6 @@
   'protocol_version_restore': '이전 버전의 프로토콜로 복원할 수 있습니다.',
   'protocol_history_view': '프로토콜 변경 히스토리를 조회할 수 있습니다.',
   'protocol_category_manage': '프로토콜 카테고리를 관리할 수 있습니다.',
-<<<<<<< HEAD
   // 출퇴근 관리 권한 설명
   'attendance_check_in': 'QR 코드를 스캔하여 출퇴근 체크를 할 수 있습니다.',
   'attendance_view_own': '본인의 출퇴근 기록을 조회할 수 있습니다.',
@@ -296,11 +252,4 @@
   'leave_balance_manage': '직원의 연차 잔여를 수동으로 조정할 수 있습니다.',
   'leave_workflow_manage': '연차 승인 프로세스를 설정하고 관리할 수 있습니다.',
   'leave_type_manage': '연차 종류를 추가하고 관리할 수 있습니다.'
-=======
-  'contract_view': '근로계약서를 조회할 수 있습니다.',
-  'contract_create': '새로운 근로계약서를 작성할 수 있습니다.',
-  'contract_sign': '근로계약서에 서명할 수 있습니다.',
-  'contract_cancel': '근로계약서를 취소할 수 있습니다.',
-  'contract_template_manage': '계약서 템플릿을 관리할 수 있습니다.'
->>>>>>> 0a905dce
 }