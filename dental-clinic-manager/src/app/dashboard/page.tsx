'use client'

import { useState, useEffect } from 'react'
<<<<<<< HEAD
import Link from 'next/link'
=======
import { useRouter } from 'next/navigation'
>>>>>>> 0a905dce
import { useAuth } from '@/contexts/AuthContext'
import { usePermissions } from '@/hooks/usePermissions'
import Header from '@/components/Layout/Header'
import TabNavigation from '@/components/Layout/TabNavigation'
import DailyInputForm from '@/components/DailyInput/DailyInputForm'
import StatsContainer from '@/components/Stats/StatsContainer'
import LogsSection from '@/components/Logs/LogsSection'
import InventoryManagement from '@/components/Settings/InventoryManagement'
import GuideSection from '@/components/Guide/GuideSection'
import AccountProfile from '@/components/Management/AccountProfile'
import ProtocolManagement from '@/components/Management/ProtocolManagement'
import Toast from '@/components/UI/Toast'
import SetupGuide from '@/components/Setup/SetupGuide'
import DatabaseVerifier from '@/components/Debug/DatabaseVerifier'
import { useSupabaseData } from '@/hooks/useSupabaseData'
import { dataService } from '@/lib/dataService'
import { getDatesForPeriod, getCurrentWeekString, getCurrentMonthString } from '@/utils/dateUtils'
import { getStatsForDateRange } from '@/utils/statsUtils'
import { inspectDatabase } from '@/utils/dbInspector'
import type { ConsultRowData, GiftRowData, HappyCallRowData } from '@/types'

export default function DashboardPage() {
  const router = useRouter()
  const { user, logout, updateUser } = useAuth()
  const { hasPermission, canAccessTab } = usePermissions()

  // 권한 상태 정의
  const canCreateReport = hasPermission('daily_report_create')
  const canEditReport = hasPermission('daily_report_edit')
  const canDeleteReport = hasPermission('daily_report_delete')
  const [activeTab, setActiveTab] = useState('daily-input')
  const [statsSubTab, setStatsSubTab] = useState<'weekly' | 'monthly' | 'annual'>('weekly')
  const [showProfile, setShowProfile] = useState(false)
  const [dbStatus, setDbStatus] = useState<'connected' | 'connecting' | 'error'>('connecting')
  const [toast, setToast] = useState<{
    show: boolean
    message: string
    type: 'success' | 'error' | 'warning' | 'info'
  }>({ show: false, message: '', type: 'info' })

  // 통계 기간 선택
  const [weekSelector, setWeekSelector] = useState(() => getCurrentWeekString(new Date()))
  const [monthSelector, setMonthSelector] = useState(() => getCurrentMonthString())
  const [yearSelector, setYearSelector] = useState(() => new Date().getFullYear().toString())

  console.log('Current selectors:', { weekSelector, monthSelector, yearSelector })

  const {
    dailyReports,
    consultLogs,
    giftLogs,
    giftInventory,
    inventoryLogs,
    loading,
    error,
    refetch,
    refetchInventory
  } = useSupabaseData(user?.clinic_id ?? null)

  useEffect(() => {
    if (loading) {
      setDbStatus('connecting')
    } else if (error) {
      setDbStatus('error')
      if (error.includes('Supabase client not available')) {
        // Supabase 설정이 안된 경우는 토스트 메시지 표시하지 않음
      } else {
        showToast('데이터베이스 연결에 실패했습니다.', 'error')
      }
    } else {
      setDbStatus('connected')
      // 데이터베이스 구조 검사 (개발 모드에서만)
      if (process.env.NODE_ENV === 'development') {
        inspectDatabase().catch(console.error)
      }
    }
  }, [loading, error])

  // Redirect to contracts page when contracts tab is selected
  useEffect(() => {
    if (activeTab === 'contracts') {
      router.push('/dashboard/contracts')
    }
  }, [activeTab, router])

  const showToast = (message: string, type: 'success' | 'error' | 'warning' | 'info') => {
    setToast({ show: true, message, type })
  }

  const handleSaveReport = async (data: {
    date: string
    consultRows: ConsultRowData[]
    giftRows: GiftRowData[]
    happyCallRows: HappyCallRowData[]
    recallCount: number
    recallBookingCount: number
    specialNotes: string
  }) => {
    if (!canCreateReport && !canEditReport) {
      showToast('보고서를 저장할 권한이 없습니다.', 'error')
      return
    }
    if (!data.date) {
      showToast('보고 일자를 선택해주세요.', 'error')
      return
    }

    try {
      // 타임아웃 설정 (30초)
      const timeoutPromise = new Promise((_, reject) =>
        setTimeout(() => reject(new Error('저장 요청 시간이 초과되었습니다. 네트워크 연결을 확인하거나 다시 로그인해주세요.')), 30000)
      )

      const result = await Promise.race([
        dataService.saveReport(data),
        timeoutPromise
      ]) as any

      if (result.error) {
        showToast(`저장 실패: ${result.error}`, 'error')
      } else {
        showToast('보고서가 성공적으로 저장되었습니다.', 'success')
        // refetch를 제거하여 불필요한 리렌더링과 스크롤 이동 방지
        // DailyInputForm이 이미 hasExistingData를 true로 설정하므로 refetch가 불필요함
      }
    } catch (error) {
      console.error('Save report error:', error)
      const errorMessage = error instanceof Error ? error.message : '알 수 없는 오류가 발생했습니다.'
      showToast(`저장 실패: ${errorMessage}`, 'error')
    }
  }

  const handleDeleteReport = async (date: string) => {
    if (!canDeleteReport) {
      showToast('보고서를 삭제할 권한이 없습니다.', 'error')
      return
    }
    const result = await dataService.deleteReportByDate(date)
    if (result.error) {
      showToast(`삭제 실패: ${result.error}`, 'error')
    } else {
      showToast(`${date}의 보고서가 삭제되었습니다.`, 'success')
      refetch()
    }
  }

  const handleAddGiftItem = async (name: string, stock: number) => {
    const result = await dataService.addGiftItem(name, stock)
    if (result.error) {
      showToast(`추가 실패: ${result.error}`, 'error')
    } else {
      showToast('새로운 선물이 추가되었습니다.', 'success')
      refetch()
    }
  }

  const handleUpdateStock = async (id: number, quantity: number) => {
    const item = giftInventory.find(g => g.id === id)
    if (!item) return

    const result = await dataService.updateStock(id, quantity, item)
    if (result.error) {
      showToast(`재고 업데이트 실패: ${result.error}`, 'error')
    } else {
      const action = quantity > 0 ? '추가' : '차감'
      showToast(`${item.name} 재고가 ${Math.abs(quantity)}개 ${action}되었습니다.`, 'success')
      // 재고 데이터만 업데이트
      refetchInventory()
    }
  }

  const handleDeleteGiftItem = async (id: number) => {
    const result = await dataService.deleteGiftItem(id)
    if (result.error) {
      showToast(`삭제 실패: ${result.error}`, 'error')
    } else {
      showToast('선물이 삭제되었습니다.', 'success')
      refetch()
    }
  }

  const handleRecalculateStats = async (date: string) => {
    const result = await dataService.recalculateDailyReportStats(date)
    if (result.error) {
      showToast(`재계산 실패: ${result.error}`, 'error')
    } else {
      showToast(result.message || '통계가 재계산되었습니다.', 'success')
      refetch()
    }
  }


  // 통계 계산
  const getStats = (periodType: 'weekly' | 'monthly' | 'annual', value: string) => {
    const periodData = getDatesForPeriod(periodType, value)
    return getStatsForDateRange(dailyReports, giftLogs, periodData.startDate, periodData.endDate)
  }

  // 연도 옵션 생성 (현재 연도와 데이터가 있는 연도들)
  const currentYear = new Date().getFullYear()
  const dataYears = [...new Set(dailyReports.map(r => r.date.substring(0, 4)))]
  const allYears = [...new Set([currentYear.toString(), ...dataYears])].sort().reverse()
  const yearOptions = allYears.length > 0 ? allYears : [currentYear.toString()]

  console.log('Year options:', yearOptions, 'Selected:', yearSelector)

  // Supabase가 설정되지 않은 경우 설정 가이드 표시 (임시 비활성화)
  if (error && error.includes('Supabase client not available')) {
    return <SetupGuide />
  }

  if (loading) {
    return (
      <div className="bg-slate-50 text-slate-800 font-sans min-h-screen">
        <div className="container mx-auto p-4 md:p-8">
          <div className="flex justify-center items-center h-64">
            <div className="text-center">
              <div className="animate-spin rounded-full h-12 w-12 border-b-2 border-blue-500 mx-auto mb-4"></div>
              <p>데이터를 불러오는 중...</p>
            </div>
          </div>
        </div>
      </div>
    )
  }

  return (
    <div className="bg-slate-50 text-slate-800 font-sans min-h-screen">
      <div className="container mx-auto p-4 md:p-8">
        <Header
          dbStatus={dbStatus}
          user={user}
          onLogout={() => logout()} // 이벤트 객체가 전달되지 않도록 래핑
          onProfileClick={() => setShowProfile(true)}
        />

        {/* Profile Modal */}
        {showProfile && user && (
          <div className="fixed inset-0 bg-black bg-opacity-50 flex items-center justify-center z-50 p-4">
            <div className="max-w-4xl w-full max-h-[90vh] overflow-y-auto">
              <AccountProfile
                currentUser={user}
                onClose={() => setShowProfile(false)}
                onUpdate={(updatedUserData) => {
                  updateUser(updatedUserData) // AuthContext와 localStorage 업데이트
                  setShowProfile(false) // 모달 닫기
                  showToast('프로필이 성공적으로 업데이트되었습니다.', 'success')
                }}
              />
            </div>
          </div>
        )}
        <TabNavigation activeTab={activeTab} onTabChange={setActiveTab} />

        <main>
          {/* 일일 보고서 입력 */}
          {activeTab === 'daily-input' && (
            <DailyInputForm
              giftInventory={giftInventory}
              onSaveReport={handleSaveReport}
              canCreate={canCreateReport}
              canEdit={canEditReport}
              currentUser={user ?? undefined}
            />
          )}

          {/* 출근 관리 */}
          {activeTab === 'attendance' && (
            <div className="bg-white rounded-lg shadow-sm border border-slate-200 p-8">
              <div className="text-center space-y-6">
                <div className="inline-flex items-center justify-center w-20 h-20 bg-green-100 rounded-full">
                  <svg className="w-10 h-10 text-green-600" fill="none" viewBox="0 0 24 24" stroke="currentColor">
                    <path strokeLinecap="round" strokeLinejoin="round" strokeWidth={2} d="M12 8v4l3 3m6-3a9 9 0 11-18 0 9 9 0 0118 0z" />
                  </svg>
                </div>
                <div>
                  <h2 className="text-2xl font-bold text-slate-900 mb-2">출근 관리</h2>
                  <p className="text-slate-600 mb-6">
                    출퇴근 기록, 근무 스케줄, 근태 통계를 관리할 수 있습니다.
                  </p>
                </div>
                <Link
                  href="/attendance"
                  className="inline-flex items-center space-x-2 px-6 py-3 bg-green-600 hover:bg-green-700 text-white font-semibold rounded-lg transition-colors shadow-md hover:shadow-lg"
                >
                  <svg className="w-5 h-5" fill="none" viewBox="0 0 24 24" stroke="currentColor">
                    <path strokeLinecap="round" strokeLinejoin="round" strokeWidth={2} d="M12 8v4l3 3m6-3a9 9 0 11-18 0 9 9 0 0118 0z" />
                  </svg>
                  <span>출근 관리 바로가기</span>
                </Link>
              </div>
            </div>
          )}

          {/* 통계 */}
          {activeTab === 'stats' && (
            <div className="space-y-4">
              {/* Stats Sub-tab Navigation */}
              <div className="bg-white p-4 rounded-lg shadow-sm border border-slate-200">
                <nav className="flex space-x-4">
                  <button
                    onClick={() => setStatsSubTab('weekly')}
                    className={`px-4 py-2 rounded-md font-medium transition-colors ${
                      statsSubTab === 'weekly'
                        ? 'bg-blue-600 text-white'
                        : 'text-slate-600 hover:bg-slate-100'
                    }`}
                  >
                    주간 통계
                  </button>
                  <button
                    onClick={() => setStatsSubTab('monthly')}
                    className={`px-4 py-2 rounded-md font-medium transition-colors ${
                      statsSubTab === 'monthly'
                        ? 'bg-blue-600 text-white'
                        : 'text-slate-600 hover:bg-slate-100'
                    }`}
                  >
                    월간 통계
                  </button>
                  <button
                    onClick={() => setStatsSubTab('annual')}
                    className={`px-4 py-2 rounded-md font-medium transition-colors ${
                      statsSubTab === 'annual'
                        ? 'bg-blue-600 text-white'
                        : 'text-slate-600 hover:bg-slate-100'
                    }`}
                  >
                    연간 통계
                  </button>
                </nav>
              </div>

              {/* Stats Content */}
              <div className="bg-white p-6 rounded-lg shadow-sm border border-slate-200">
                {statsSubTab === 'weekly' && (
                  <>
                    <div className="flex flex-wrap justify-between items-center mb-4 gap-4">
                      <h2 className="text-xl font-bold">주간 통계</h2>
                      <div>
                        <label htmlFor="week-selector" className="mr-2">주 선택:</label>
                        <input
                          type="week"
                          id="week-selector"
                          className="p-2 border border-slate-300 rounded-md"
                          value={weekSelector}
                          onChange={(e) => setWeekSelector(e.target.value)}
                        />
                      </div>
                    </div>
                    <StatsContainer stats={loading ? {
                      naver_review_count: 0,
                      consult_proceed: 0,
                      consult_hold: 0,
                      recall_count: 0,
                      recall_booking_count: 0,
                      totalConsults: 0,
                      totalGifts: 0,
                      totalRevenue: 0,
                      consultsByManager: {},
                      giftsByManager: {},
                      revenueByManager: {},
                      consultProceedRate: 0,
                      recallSuccessRate: 0,
                      giftCounts: {}
                    } : getStats('weekly', weekSelector)} />
                  </>
                )}

                {statsSubTab === 'monthly' && (
                  <>
                    <div className="flex flex-wrap justify-between items-center mb-4 gap-4">
                      <h2 className="text-xl font-bold">월간 통계</h2>
                      <div>
                        <label htmlFor="month-selector" className="mr-2">월 선택:</label>
                        <input
                          type="month"
                          id="month-selector"
                          className="p-2 border border-slate-300 rounded-md"
                          value={monthSelector}
                          onChange={(e) => setMonthSelector(e.target.value)}
                        />
                      </div>
                    </div>
                    <StatsContainer stats={loading ? {
                      naver_review_count: 0,
                      consult_proceed: 0,
                      consult_hold: 0,
                      recall_count: 0,
                      recall_booking_count: 0,
                      totalConsults: 0,
                      totalGifts: 0,
                      totalRevenue: 0,
                      consultsByManager: {},
                      giftsByManager: {},
                      revenueByManager: {},
                      consultProceedRate: 0,
                      recallSuccessRate: 0,
                      giftCounts: {}
                    } : getStats('monthly', monthSelector)} />
                  </>
                )}

                {statsSubTab === 'annual' && (
                  <>
                    <div className="flex flex-wrap justify-between items-center mb-4 gap-4">
                      <h2 className="text-xl font-bold">연간 통계</h2>
                      <div>
                        <label htmlFor="year-selector" className="mr-2">연도 선택:</label>
                        <select
                          id="year-selector"
                          className="p-2 border border-slate-300 rounded-md"
                          value={yearSelector}
                          onChange={(e) => setYearSelector(e.target.value)}
                        >
                          {yearOptions.map(year => (
                            <option key={year} value={year}>{year}년</option>
                          ))}
                        </select>
                      </div>
                    </div>
                    <StatsContainer stats={loading ? {
                      naver_review_count: 0,
                      consult_proceed: 0,
                      consult_hold: 0,
                      recall_count: 0,
                      recall_booking_count: 0,
                      totalConsults: 0,
                      totalGifts: 0,
                      totalRevenue: 0,
                      consultsByManager: {},
                      giftsByManager: {},
                      revenueByManager: {},
                      consultProceedRate: 0,
                      recallSuccessRate: 0,
                      giftCounts: {}
                    } : getStats('annual', yearSelector)} />
                  </>
                )}
              </div>
            </div>
          )}

          {/* 상세 기록 */}
          {activeTab === 'logs' && (
            <LogsSection
              dailyReports={dailyReports}
              consultLogs={consultLogs}
              giftLogs={giftLogs}
              inventoryLogs={inventoryLogs}
              onDeleteReport={handleDeleteReport}
              onRecalculateStats={handleRecalculateStats}
              canDelete={canDeleteReport}
            />
          )}

          {/* 진료 프로토콜 */}
          {activeTab === 'protocols' && (
            user ? (
              <ProtocolManagement currentUser={user} />
            ) : (
              <div className="rounded-md border border-amber-200 bg-amber-50 p-4 text-sm text-amber-800">
                사용자 정보를 불러오는 중입니다. 잠시 후 다시 시도해주세요.
              </div>
            )
          )}

          {/* 설정 */}
          {activeTab === 'settings' && (
            <InventoryManagement
              giftInventory={giftInventory}
              onAddGiftItem={handleAddGiftItem}
              onUpdateStock={handleUpdateStock}
              onDeleteGiftItem={handleDeleteGiftItem}
            />
          )}

          {/* 사용 안내 */}
          {activeTab === 'guide' && (
            <div className="space-y-6">
              <DatabaseVerifier />
              <GuideSection />
            </div>
          )}
        </main>
      </div>

      <Toast
        message={toast.message}
        type={toast.type}
        show={toast.show}
        onClose={() => setToast(prev => ({ ...prev, show: false }))}
      />
    </div>
  )
}<|MERGE_RESOLUTION|>--- conflicted
+++ resolved
@@ -1,11 +1,7 @@
 'use client'
 
 import { useState, useEffect } from 'react'
-<<<<<<< HEAD
 import Link from 'next/link'
-=======
-import { useRouter } from 'next/navigation'
->>>>>>> 0a905dce
 import { useAuth } from '@/contexts/AuthContext'
 import { usePermissions } from '@/hooks/usePermissions'
 import Header from '@/components/Layout/Header'
