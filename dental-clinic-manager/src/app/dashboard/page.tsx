--- conflicted
+++ resolved
@@ -289,12 +289,8 @@
               giftLogs={giftLogs}
               baseUsageByGift={baseUsageByGift}
               onSaveReport={handleSaveReport}
-<<<<<<< HEAD
               onSaveSuccess={silentRefetch}
-=======
-              onSaveSuccess={refetch}
               onGiftRowsChange={handleGiftRowsChange}
->>>>>>> ca3dbd23
               canCreate={canCreateReport}
               canEdit={canEditReport}
               currentUser={user ?? undefined}
