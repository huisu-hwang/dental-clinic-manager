--- conflicted
+++ resolved
@@ -38,7 +38,6 @@
     enabled: !!user?.clinic_id
   })
 
-<<<<<<< HEAD
   // 사용자 상태 체크 - 퇴사자, 승인대기, 거절된 사용자 리다이렉트
   useEffect(() => {
     if (!loading && user) {
@@ -54,20 +53,6 @@
       }
     }
   }, [user, loading, router])
-=======
-  // URL 변경 시 (뒤로가기, 새로고침, 외부 링크 등) 활성 탭 동기화
-  useEffect(() => {
-    let newTab = 'home'
-    if (pathname.startsWith('/dashboard/contracts')) {
-      newTab = 'contracts'
-    } else if (pathname.startsWith('/attendance')) {
-      newTab = 'attendance'
-    } else {
-      newTab = searchParams.get('tab') || 'home'
-    }
-    setActiveTab(newTab)
-  }, [pathname, searchParams])
->>>>>>> 316ae6e4
 
   // 페이지 변경 시 모바일 메뉴 닫기
   useEffect(() => {
